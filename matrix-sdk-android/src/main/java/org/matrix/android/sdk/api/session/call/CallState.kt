/*
 * Copyright 2020 The Matrix.org Foundation C.I.C.
 *
 * Licensed under the Apache License, Version 2.0 (the "License");
 * you may not use this file except in compliance with the License.
 * You may obtain a copy of the License at
 *
 *     http://www.apache.org/licenses/LICENSE-2.0
 *
 * Unless required by applicable law or agreed to in writing, software
 * distributed under the License is distributed on an "AS IS" BASIS,
 * WITHOUT WARRANTIES OR CONDITIONS OF ANY KIND, either express or implied.
 * See the License for the specific language governing permissions and
 * limitations under the License.
 */

package org.matrix.android.sdk.api.session.call

sealed class CallState {

    /** Idle, setting up objects */
    object Idle : CallState()

    /**
     * CreateOffer. Intermediate state between Idle and Dialing.
     */
    object CreateOffer: CallState()

    /** Dialing.  Outgoing call is signaling the remote peer */
    object Dialing : CallState()

    /** Local ringing. Incoming call offer received */
    object LocalRinging : CallState()

    /** Answering.  Incoming call is responding to remote peer */
    object Answering : CallState()

    /**
     * Connected. Incoming/Outgoing call, ice layer connecting or connected
     * Notice that the PeerState failed is not always final, if you switch network, new ice candidtates
     * could be exchanged, and the connection could go back to connected
<<<<<<< HEAD
     * */
    data class Connected(val iceConnectionState: MxPeerConnectionState) : CallState()
=======
     */
    data class Connected(val iceConnectionState: PeerConnection.PeerConnectionState) : CallState()
>>>>>>> 6cdb1929

    /** Terminated.  Incoming/Outgoing call, the call is terminated */
    object Terminated : CallState()
}<|MERGE_RESOLUTION|>--- conflicted
+++ resolved
@@ -38,14 +38,8 @@
     /**
      * Connected. Incoming/Outgoing call, ice layer connecting or connected
      * Notice that the PeerState failed is not always final, if you switch network, new ice candidtates
-     * could be exchanged, and the connection could go back to connected
-<<<<<<< HEAD
-     * */
+     * could be exchanged, and the connection could go back to connected */
     data class Connected(val iceConnectionState: MxPeerConnectionState) : CallState()
-=======
-     */
-    data class Connected(val iceConnectionState: PeerConnection.PeerConnectionState) : CallState()
->>>>>>> 6cdb1929
 
     /** Terminated.  Incoming/Outgoing call, the call is terminated */
     object Terminated : CallState()
