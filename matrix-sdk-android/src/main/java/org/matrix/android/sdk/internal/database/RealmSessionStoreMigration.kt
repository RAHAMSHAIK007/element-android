/*
 * Copyright 2020 The Matrix.org Foundation C.I.C.
 *
 * Licensed under the Apache License, Version 2.0 (the "License");
 * you may not use this file except in compliance with the License.
 * You may obtain a copy of the License at
 *
 *     http://www.apache.org/licenses/LICENSE-2.0
 *
 * Unless required by applicable law or agreed to in writing, software
 * distributed under the License is distributed on an "AS IS" BASIS,
 * WITHOUT WARRANTIES OR CONDITIONS OF ANY KIND, either express or implied.
 * See the License for the specific language governing permissions and
 * limitations under the License.
 */

package org.matrix.android.sdk.internal.database

import io.realm.DynamicRealm
import io.realm.FieldAttribute
import io.realm.RealmMigration
import org.matrix.android.sdk.api.session.events.model.EventType
import org.matrix.android.sdk.api.session.room.model.Membership
import org.matrix.android.sdk.api.session.room.model.RoomJoinRulesContent
import org.matrix.android.sdk.api.session.room.model.VersioningState
import org.matrix.android.sdk.api.session.room.model.create.RoomCreateContent
import org.matrix.android.sdk.api.session.room.model.tag.RoomTag
import org.matrix.android.sdk.internal.database.model.ChunkEntityFields
import org.matrix.android.sdk.internal.database.model.CurrentStateEventEntityFields
import org.matrix.android.sdk.internal.database.model.EditAggregatedSummaryEntityFields
import org.matrix.android.sdk.internal.database.model.EditionOfEventFields
import org.matrix.android.sdk.internal.database.model.EventEntityFields
import org.matrix.android.sdk.internal.database.model.EventInsertEntityFields
import org.matrix.android.sdk.internal.database.model.HomeServerCapabilitiesEntityFields
import org.matrix.android.sdk.internal.database.model.PendingThreePidEntityFields
import org.matrix.android.sdk.internal.database.model.PreviewUrlCacheEntityFields
import org.matrix.android.sdk.internal.database.model.RoomAccountDataEntityFields
import org.matrix.android.sdk.internal.database.model.RoomEntityFields
import org.matrix.android.sdk.internal.database.model.RoomMemberSummaryEntityFields
import org.matrix.android.sdk.internal.database.model.RoomMembersLoadStatusType
import org.matrix.android.sdk.internal.database.model.RoomSummaryEntityFields
import org.matrix.android.sdk.internal.database.model.RoomTagEntityFields
import org.matrix.android.sdk.internal.database.model.SpaceChildSummaryEntityFields
import org.matrix.android.sdk.internal.database.model.SpaceParentSummaryEntityFields
import org.matrix.android.sdk.internal.database.model.TimelineEventEntityFields
import org.matrix.android.sdk.internal.database.model.presence.UserPresenceEntityFields
import org.matrix.android.sdk.internal.di.MoshiProvider
import org.matrix.android.sdk.internal.query.process
import org.matrix.android.sdk.internal.util.Normalizer
import timber.log.Timber
import javax.inject.Inject

internal class RealmSessionStoreMigration @Inject constructor(
        private val normalizer: Normalizer
) : RealmMigration {

<<<<<<< HEAD
    const val SESSION_STORE_SCHEMA_VERSION = 18L
=======
    companion object {
        const val SESSION_STORE_SCHEMA_VERSION = 19L
    }

    /**
     * Forces all RealmSessionStoreMigration instances to be equal
     * Avoids Realm throwing when multiple instances of the migration are set
     */
    override fun equals(other: Any?) = other is RealmSessionStoreMigration
    override fun hashCode() = 1000
>>>>>>> 3760401b

    override fun migrate(realm: DynamicRealm, oldVersion: Long, newVersion: Long) {
        Timber.v("Migrating Realm Session from $oldVersion to $newVersion")

        if (oldVersion <= 0) migrateTo1(realm)
        if (oldVersion <= 1) migrateTo2(realm)
        if (oldVersion <= 2) migrateTo3(realm)
        if (oldVersion <= 3) migrateTo4(realm)
        if (oldVersion <= 4) migrateTo5(realm)
        if (oldVersion <= 5) migrateTo6(realm)
        if (oldVersion <= 6) migrateTo7(realm)
        if (oldVersion <= 7) migrateTo8(realm)
        if (oldVersion <= 8) migrateTo9(realm)
        if (oldVersion <= 9) migrateTo10(realm)
        if (oldVersion <= 10) migrateTo11(realm)
        if (oldVersion <= 11) migrateTo12(realm)
        if (oldVersion <= 12) migrateTo13(realm)
        if (oldVersion <= 13) migrateTo14(realm)
        if (oldVersion <= 14) migrateTo15(realm)
        if (oldVersion <= 15) migrateTo16(realm)
        if (oldVersion <= 16) migrateTo17(realm)
        if (oldVersion <= 17) migrateTo18(realm)
<<<<<<< HEAD
=======
        if (oldVersion <= 18) migrateTo19(realm)
>>>>>>> 3760401b
    }

    private fun migrateTo1(realm: DynamicRealm) {
        Timber.d("Step 0 -> 1")
        // Add hasFailedSending in RoomSummary and a small warning icon on room list

        realm.schema.get("RoomSummaryEntity")
                ?.addField(RoomSummaryEntityFields.HAS_FAILED_SENDING, Boolean::class.java)
                ?.transform { obj ->
                    obj.setBoolean(RoomSummaryEntityFields.HAS_FAILED_SENDING, false)
                }
    }

    private fun migrateTo2(realm: DynamicRealm) {
        Timber.d("Step 1 -> 2")
        realm.schema.get("HomeServerCapabilitiesEntity")
                ?.addField("adminE2EByDefault", Boolean::class.java)
                ?.transform { obj ->
                    obj.setBoolean("adminE2EByDefault", true)
                }
    }

    private fun migrateTo3(realm: DynamicRealm) {
        Timber.d("Step 2 -> 3")
        realm.schema.get("HomeServerCapabilitiesEntity")
                ?.addField("preferredJitsiDomain", String::class.java)
                ?.transform { obj ->
                    // Schedule a refresh of the capabilities
                    obj.setLong(HomeServerCapabilitiesEntityFields.LAST_UPDATED_TIMESTAMP, 0)
                }
    }

    private fun migrateTo4(realm: DynamicRealm) {
        Timber.d("Step 3 -> 4")
        realm.schema.create("PendingThreePidEntity")
                .addField(PendingThreePidEntityFields.CLIENT_SECRET, String::class.java)
                .setRequired(PendingThreePidEntityFields.CLIENT_SECRET, true)
                .addField(PendingThreePidEntityFields.EMAIL, String::class.java)
                .addField(PendingThreePidEntityFields.MSISDN, String::class.java)
                .addField(PendingThreePidEntityFields.SEND_ATTEMPT, Int::class.java)
                .addField(PendingThreePidEntityFields.SID, String::class.java)
                .setRequired(PendingThreePidEntityFields.SID, true)
                .addField(PendingThreePidEntityFields.SUBMIT_URL, String::class.java)
    }

    private fun migrateTo5(realm: DynamicRealm) {
        Timber.d("Step 4 -> 5")
        realm.schema.get("HomeServerCapabilitiesEntity")
                ?.removeField("adminE2EByDefault")
                ?.removeField("preferredJitsiDomain")
    }

    private fun migrateTo6(realm: DynamicRealm) {
        Timber.d("Step 5 -> 6")
        realm.schema.create("PreviewUrlCacheEntity")
                .addField(PreviewUrlCacheEntityFields.URL, String::class.java)
                .setRequired(PreviewUrlCacheEntityFields.URL, true)
                .addPrimaryKey(PreviewUrlCacheEntityFields.URL)
                .addField(PreviewUrlCacheEntityFields.URL_FROM_SERVER, String::class.java)
                .addField(PreviewUrlCacheEntityFields.SITE_NAME, String::class.java)
                .addField(PreviewUrlCacheEntityFields.TITLE, String::class.java)
                .addField(PreviewUrlCacheEntityFields.DESCRIPTION, String::class.java)
                .addField(PreviewUrlCacheEntityFields.MXC_URL, String::class.java)
                .addField(PreviewUrlCacheEntityFields.LAST_UPDATED_TIMESTAMP, Long::class.java)
    }

    private fun migrateTo7(realm: DynamicRealm) {
        Timber.d("Step 6 -> 7")
        realm.schema.get("RoomEntity")
                ?.addField(RoomEntityFields.MEMBERS_LOAD_STATUS_STR, String::class.java)
                ?.transform { obj ->
                    if (obj.getBoolean("areAllMembersLoaded")) {
                        obj.setString("membersLoadStatusStr", RoomMembersLoadStatusType.LOADED.name)
                    } else {
                        obj.setString("membersLoadStatusStr", RoomMembersLoadStatusType.NONE.name)
                    }
                }
                ?.removeField("areAllMembersLoaded")
    }

    private fun migrateTo8(realm: DynamicRealm) {
        Timber.d("Step 7 -> 8")

        val editionOfEventSchema = realm.schema.create("EditionOfEvent")
                .addField(EditionOfEventFields.CONTENT, String::class.java)
                .addField(EditionOfEventFields.EVENT_ID, String::class.java)
                .setRequired(EditionOfEventFields.EVENT_ID, true)
                .addField(EditionOfEventFields.SENDER_ID, String::class.java)
                .setRequired(EditionOfEventFields.SENDER_ID, true)
                .addField(EditionOfEventFields.TIMESTAMP, Long::class.java)
                .addField(EditionOfEventFields.IS_LOCAL_ECHO, Boolean::class.java)

        realm.schema.get("EditAggregatedSummaryEntity")
                ?.removeField("aggregatedContent")
                ?.removeField("sourceEvents")
                ?.removeField("lastEditTs")
                ?.removeField("sourceLocalEchoEvents")
                ?.addRealmListField(EditAggregatedSummaryEntityFields.EDITIONS.`$`, editionOfEventSchema)

        // This has to be done once a parent use the model as a child
        // See https://github.com/realm/realm-java/issues/7402
        editionOfEventSchema.isEmbedded = true
    }

    private fun migrateTo9(realm: DynamicRealm) {
        Timber.d("Step 8 -> 9")

        realm.schema.get("RoomSummaryEntity")
                ?.addField(RoomSummaryEntityFields.LAST_ACTIVITY_TIME, Long::class.java, FieldAttribute.INDEXED)
                ?.setNullable(RoomSummaryEntityFields.LAST_ACTIVITY_TIME, true)
                ?.addIndex(RoomSummaryEntityFields.MEMBERSHIP_STR)
                ?.addIndex(RoomSummaryEntityFields.IS_DIRECT)
                ?.addIndex(RoomSummaryEntityFields.VERSIONING_STATE_STR)

                ?.addField(RoomSummaryEntityFields.IS_FAVOURITE, Boolean::class.java)
                ?.addIndex(RoomSummaryEntityFields.IS_FAVOURITE)
                ?.addField(RoomSummaryEntityFields.IS_LOW_PRIORITY, Boolean::class.java)
                ?.addIndex(RoomSummaryEntityFields.IS_LOW_PRIORITY)
                ?.addField(RoomSummaryEntityFields.IS_SERVER_NOTICE, Boolean::class.java)
                ?.addIndex(RoomSummaryEntityFields.IS_SERVER_NOTICE)

                ?.transform { obj ->
                    val isFavorite = obj.getList(RoomSummaryEntityFields.TAGS.`$`).any {
                        it.getString(RoomTagEntityFields.TAG_NAME) == RoomTag.ROOM_TAG_FAVOURITE
                    }
                    obj.setBoolean(RoomSummaryEntityFields.IS_FAVOURITE, isFavorite)

                    val isLowPriority = obj.getList(RoomSummaryEntityFields.TAGS.`$`).any {
                        it.getString(RoomTagEntityFields.TAG_NAME) == RoomTag.ROOM_TAG_LOW_PRIORITY
                    }

                    obj.setBoolean(RoomSummaryEntityFields.IS_LOW_PRIORITY, isLowPriority)

//                    XXX migrate last message origin server ts
                    obj.getObject(RoomSummaryEntityFields.LATEST_PREVIEWABLE_EVENT.`$`)
                            ?.getObject(TimelineEventEntityFields.ROOT.`$`)
                            ?.getLong(EventEntityFields.ORIGIN_SERVER_TS)?.let {
                                obj.setLong(RoomSummaryEntityFields.LAST_ACTIVITY_TIME, it)
                            }
                }
    }

    private fun migrateTo10(realm: DynamicRealm) {
        Timber.d("Step 9 -> 10")
        realm.schema.create("SpaceChildSummaryEntity")
                ?.addField(SpaceChildSummaryEntityFields.ORDER, String::class.java)
                ?.addField(SpaceChildSummaryEntityFields.CHILD_ROOM_ID, String::class.java)
                ?.addField(SpaceChildSummaryEntityFields.AUTO_JOIN, Boolean::class.java)
                ?.setNullable(SpaceChildSummaryEntityFields.AUTO_JOIN, true)
                ?.addRealmObjectField(SpaceChildSummaryEntityFields.CHILD_SUMMARY_ENTITY.`$`, realm.schema.get("RoomSummaryEntity")!!)
                ?.addRealmListField(SpaceChildSummaryEntityFields.VIA_SERVERS.`$`, String::class.java)

        realm.schema.create("SpaceParentSummaryEntity")
                ?.addField(SpaceParentSummaryEntityFields.PARENT_ROOM_ID, String::class.java)
                ?.addField(SpaceParentSummaryEntityFields.CANONICAL, Boolean::class.java)
                ?.setNullable(SpaceParentSummaryEntityFields.CANONICAL, true)
                ?.addRealmObjectField(SpaceParentSummaryEntityFields.PARENT_SUMMARY_ENTITY.`$`, realm.schema.get("RoomSummaryEntity")!!)
                ?.addRealmListField(SpaceParentSummaryEntityFields.VIA_SERVERS.`$`, String::class.java)

        val creationContentAdapter = MoshiProvider.providesMoshi().adapter(RoomCreateContent::class.java)
        realm.schema.get("RoomSummaryEntity")
                ?.addField(RoomSummaryEntityFields.ROOM_TYPE, String::class.java)
                ?.addField(RoomSummaryEntityFields.FLATTEN_PARENT_IDS, String::class.java)
                ?.addField(RoomSummaryEntityFields.GROUP_IDS, String::class.java)
                ?.transform { obj ->

                    val creationEvent = realm.where("CurrentStateEventEntity")
                            .equalTo(CurrentStateEventEntityFields.ROOM_ID, obj.getString(RoomSummaryEntityFields.ROOM_ID))
                            .equalTo(CurrentStateEventEntityFields.TYPE, EventType.STATE_ROOM_CREATE)
                            .findFirst()

                    val roomType = creationEvent?.getObject(CurrentStateEventEntityFields.ROOT.`$`)
                            ?.getString(EventEntityFields.CONTENT)?.let {
                                creationContentAdapter.fromJson(it)?.type
                            }

                    obj.setString(RoomSummaryEntityFields.ROOM_TYPE, roomType)
                }
                ?.addRealmListField(RoomSummaryEntityFields.PARENTS.`$`, realm.schema.get("SpaceParentSummaryEntity")!!)
                ?.addRealmListField(RoomSummaryEntityFields.CHILDREN.`$`, realm.schema.get("SpaceChildSummaryEntity")!!)
    }

    private fun migrateTo11(realm: DynamicRealm) {
        Timber.d("Step 10 -> 11")
        realm.schema.get("EventEntity")
                ?.addField(EventEntityFields.SEND_STATE_DETAILS, String::class.java)
    }

    private fun migrateTo12(realm: DynamicRealm) {
        Timber.d("Step 11 -> 12")

        val joinRulesContentAdapter = MoshiProvider.providesMoshi().adapter(RoomJoinRulesContent::class.java)
        realm.schema.get("RoomSummaryEntity")
                ?.addField(RoomSummaryEntityFields.JOIN_RULES_STR, String::class.java)
                ?.transform { obj ->
                    val joinRulesEvent = realm.where("CurrentStateEventEntity")
                            .equalTo(CurrentStateEventEntityFields.ROOM_ID, obj.getString(RoomSummaryEntityFields.ROOM_ID))
                            .equalTo(CurrentStateEventEntityFields.TYPE, EventType.STATE_ROOM_JOIN_RULES)
                            .findFirst()

                    val roomJoinRules = joinRulesEvent?.getObject(CurrentStateEventEntityFields.ROOT.`$`)
                            ?.getString(EventEntityFields.CONTENT)?.let {
                                joinRulesContentAdapter.fromJson(it)?.joinRules
                            }

                    obj.setString(RoomSummaryEntityFields.JOIN_RULES_STR, roomJoinRules?.name)
                }

        realm.schema.get("SpaceChildSummaryEntity")
                ?.addField(SpaceChildSummaryEntityFields.SUGGESTED, Boolean::class.java)
                ?.setNullable(SpaceChildSummaryEntityFields.SUGGESTED, true)
    }

    private fun migrateTo13(realm: DynamicRealm) {
        Timber.d("Step 12 -> 13")
        // Fix issue with the nightly build. Eventually play again the migration which has been included in migrateTo12()
        realm.schema.get("SpaceChildSummaryEntity")
                ?.takeIf { !it.hasField(SpaceChildSummaryEntityFields.SUGGESTED) }
                ?.addField(SpaceChildSummaryEntityFields.SUGGESTED, Boolean::class.java)
                ?.setNullable(SpaceChildSummaryEntityFields.SUGGESTED, true)
    }

    private fun migrateTo14(realm: DynamicRealm) {
        Timber.d("Step 13 -> 14")
        val roomAccountDataSchema = realm.schema.create("RoomAccountDataEntity")
                .addField(RoomAccountDataEntityFields.CONTENT_STR, String::class.java)
                .addField(RoomAccountDataEntityFields.TYPE, String::class.java, FieldAttribute.INDEXED)

        realm.schema.get("RoomEntity")
                ?.addRealmListField(RoomEntityFields.ACCOUNT_DATA.`$`, roomAccountDataSchema)

        realm.schema.get("RoomSummaryEntity")
                ?.addField(RoomSummaryEntityFields.IS_HIDDEN_FROM_USER, Boolean::class.java, FieldAttribute.INDEXED)
                ?.transform {
                    val isHiddenFromUser = it.getString(RoomSummaryEntityFields.VERSIONING_STATE_STR) == VersioningState.UPGRADED_ROOM_JOINED.name
                    it.setBoolean(RoomSummaryEntityFields.IS_HIDDEN_FROM_USER, isHiddenFromUser)
                }

        roomAccountDataSchema.isEmbedded = true
    }

    private fun migrateTo15(realm: DynamicRealm) {
        Timber.d("Step 14 -> 15")
        // fix issue with flattenParentIds on DM that kept growing with duplicate
        // so we reset it, will be updated next sync
        realm.where("RoomSummaryEntity")
                .process(RoomSummaryEntityFields.MEMBERSHIP_STR, Membership.activeMemberships())
                .equalTo(RoomSummaryEntityFields.IS_DIRECT, true)
                .findAll()
                .onEach {
                    it.setString(RoomSummaryEntityFields.FLATTEN_PARENT_IDS, null)
                }
    }

    private fun migrateTo16(realm: DynamicRealm) {
        Timber.d("Step 15 -> 16")
        realm.schema.get("HomeServerCapabilitiesEntity")
                ?.addField(HomeServerCapabilitiesEntityFields.ROOM_VERSIONS_JSON, String::class.java)
                ?.transform { obj ->
                    // Schedule a refresh of the capabilities
                    obj.setLong(HomeServerCapabilitiesEntityFields.LAST_UPDATED_TIMESTAMP, 0)
                }
    }

    private fun migrateTo17(realm: DynamicRealm) {
        Timber.d("Step 16 -> 17")
        realm.schema.get("EventInsertEntity")
                ?.addField(EventInsertEntityFields.CAN_BE_PROCESSED, Boolean::class.java)
    }

    private fun migrateTo18(realm: DynamicRealm) {
        Timber.d("Step 17 -> 18")
<<<<<<< HEAD
        realm.schema.get("ChunkEntity")?.apply {
            if (hasField("numberOfTimelineEvents")) {
                removeField("numberOfTimelineEvents")
            }
            var cleanOldChunks = false
            if (!hasField(ChunkEntityFields.NEXT_CHUNK.`$`)) {
                cleanOldChunks = true
                addRealmObjectField(ChunkEntityFields.NEXT_CHUNK.`$`, this)
            }
            if (!hasField(ChunkEntityFields.PREV_CHUNK.`$`)) {
                cleanOldChunks = true
                addRealmObjectField(ChunkEntityFields.PREV_CHUNK.`$`, this)
            }
            if (cleanOldChunks) {
                val chunkEntities = realm.where("ChunkEntity").equalTo(ChunkEntityFields.IS_LAST_FORWARD, false).findAll()
                chunkEntities.deleteAllFromRealm()
            }
        }
=======
        realm.schema.create("UserPresenceEntity")
                ?.addField(UserPresenceEntityFields.USER_ID, String::class.java)
                ?.addPrimaryKey(UserPresenceEntityFields.USER_ID)
                ?.setRequired(UserPresenceEntityFields.USER_ID, true)
                ?.addField(UserPresenceEntityFields.PRESENCE_STR, String::class.java)
                ?.addField(UserPresenceEntityFields.LAST_ACTIVE_AGO, Long::class.java)
                ?.setNullable(UserPresenceEntityFields.LAST_ACTIVE_AGO, true)
                ?.addField(UserPresenceEntityFields.STATUS_MESSAGE, String::class.java)
                ?.addField(UserPresenceEntityFields.IS_CURRENTLY_ACTIVE, Boolean::class.java)
                ?.setNullable(UserPresenceEntityFields.IS_CURRENTLY_ACTIVE, true)
                ?.addField(UserPresenceEntityFields.AVATAR_URL, String::class.java)
                ?.addField(UserPresenceEntityFields.DISPLAY_NAME, String::class.java)

        val userPresenceEntity = realm.schema.get("UserPresenceEntity") ?: return
        realm.schema.get("RoomSummaryEntity")
                ?.addRealmObjectField(RoomSummaryEntityFields.DIRECT_USER_PRESENCE.`$`, userPresenceEntity)

        realm.schema.get("RoomMemberSummaryEntity")
                ?.addRealmObjectField(RoomMemberSummaryEntityFields.USER_PRESENCE_ENTITY.`$`, userPresenceEntity)
    }

    private fun migrateTo19(realm: DynamicRealm) {
        Timber.d("Step 18 -> 19")
        realm.schema.get("RoomSummaryEntity")
                ?.addField(RoomSummaryEntityFields.NORMALIZED_DISPLAY_NAME, String::class.java)
                ?.transform {
                    it.getString(RoomSummaryEntityFields.DISPLAY_NAME)?.let { displayName ->
                        val normalised = normalizer.normalize(displayName)
                        it.set(RoomSummaryEntityFields.NORMALIZED_DISPLAY_NAME, normalised)
                    }
                }
>>>>>>> 3760401b
    }
}<|MERGE_RESOLUTION|>--- conflicted
+++ resolved
@@ -54,11 +54,8 @@
         private val normalizer: Normalizer
 ) : RealmMigration {
 
-<<<<<<< HEAD
-    const val SESSION_STORE_SCHEMA_VERSION = 18L
-=======
     companion object {
-        const val SESSION_STORE_SCHEMA_VERSION = 19L
+        const val SESSION_STORE_SCHEMA_VERSION = 20L
     }
 
     /**
@@ -67,7 +64,6 @@
      */
     override fun equals(other: Any?) = other is RealmSessionStoreMigration
     override fun hashCode() = 1000
->>>>>>> 3760401b
 
     override fun migrate(realm: DynamicRealm, oldVersion: Long, newVersion: Long) {
         Timber.v("Migrating Realm Session from $oldVersion to $newVersion")
@@ -90,10 +86,8 @@
         if (oldVersion <= 15) migrateTo16(realm)
         if (oldVersion <= 16) migrateTo17(realm)
         if (oldVersion <= 17) migrateTo18(realm)
-<<<<<<< HEAD
-=======
         if (oldVersion <= 18) migrateTo19(realm)
->>>>>>> 3760401b
+        if (oldVersion <= 19) migrateTo20(realm)
     }
 
     private fun migrateTo1(realm: DynamicRealm) {
@@ -366,7 +360,41 @@
 
     private fun migrateTo18(realm: DynamicRealm) {
         Timber.d("Step 17 -> 18")
-<<<<<<< HEAD
+        realm.schema.create("UserPresenceEntity")
+                ?.addField(UserPresenceEntityFields.USER_ID, String::class.java)
+                ?.addPrimaryKey(UserPresenceEntityFields.USER_ID)
+                ?.setRequired(UserPresenceEntityFields.USER_ID, true)
+                ?.addField(UserPresenceEntityFields.PRESENCE_STR, String::class.java)
+                ?.addField(UserPresenceEntityFields.LAST_ACTIVE_AGO, Long::class.java)
+                ?.setNullable(UserPresenceEntityFields.LAST_ACTIVE_AGO, true)
+                ?.addField(UserPresenceEntityFields.STATUS_MESSAGE, String::class.java)
+                ?.addField(UserPresenceEntityFields.IS_CURRENTLY_ACTIVE, Boolean::class.java)
+                ?.setNullable(UserPresenceEntityFields.IS_CURRENTLY_ACTIVE, true)
+                ?.addField(UserPresenceEntityFields.AVATAR_URL, String::class.java)
+                ?.addField(UserPresenceEntityFields.DISPLAY_NAME, String::class.java)
+
+        val userPresenceEntity = realm.schema.get("UserPresenceEntity") ?: return
+        realm.schema.get("RoomSummaryEntity")
+                ?.addRealmObjectField(RoomSummaryEntityFields.DIRECT_USER_PRESENCE.`$`, userPresenceEntity)
+
+        realm.schema.get("RoomMemberSummaryEntity")
+                ?.addRealmObjectField(RoomMemberSummaryEntityFields.USER_PRESENCE_ENTITY.`$`, userPresenceEntity)
+    }
+
+    private fun migrateTo19(realm: DynamicRealm) {
+        Timber.d("Step 18 -> 19")
+        realm.schema.get("RoomSummaryEntity")
+                ?.addField(RoomSummaryEntityFields.NORMALIZED_DISPLAY_NAME, String::class.java)
+                ?.transform {
+                    it.getString(RoomSummaryEntityFields.DISPLAY_NAME)?.let { displayName ->
+                        val normalised = normalizer.normalize(displayName)
+                        it.set(RoomSummaryEntityFields.NORMALIZED_DISPLAY_NAME, normalised)
+                    }
+                }
+    }
+
+    private fun migrateTo20(realm: DynamicRealm) {
+        Timber.d("Step 19 -> 20")
         realm.schema.get("ChunkEntity")?.apply {
             if (hasField("numberOfTimelineEvents")) {
                 removeField("numberOfTimelineEvents")
@@ -385,38 +413,6 @@
                 chunkEntities.deleteAllFromRealm()
             }
         }
-=======
-        realm.schema.create("UserPresenceEntity")
-                ?.addField(UserPresenceEntityFields.USER_ID, String::class.java)
-                ?.addPrimaryKey(UserPresenceEntityFields.USER_ID)
-                ?.setRequired(UserPresenceEntityFields.USER_ID, true)
-                ?.addField(UserPresenceEntityFields.PRESENCE_STR, String::class.java)
-                ?.addField(UserPresenceEntityFields.LAST_ACTIVE_AGO, Long::class.java)
-                ?.setNullable(UserPresenceEntityFields.LAST_ACTIVE_AGO, true)
-                ?.addField(UserPresenceEntityFields.STATUS_MESSAGE, String::class.java)
-                ?.addField(UserPresenceEntityFields.IS_CURRENTLY_ACTIVE, Boolean::class.java)
-                ?.setNullable(UserPresenceEntityFields.IS_CURRENTLY_ACTIVE, true)
-                ?.addField(UserPresenceEntityFields.AVATAR_URL, String::class.java)
-                ?.addField(UserPresenceEntityFields.DISPLAY_NAME, String::class.java)
-
-        val userPresenceEntity = realm.schema.get("UserPresenceEntity") ?: return
-        realm.schema.get("RoomSummaryEntity")
-                ?.addRealmObjectField(RoomSummaryEntityFields.DIRECT_USER_PRESENCE.`$`, userPresenceEntity)
-
-        realm.schema.get("RoomMemberSummaryEntity")
-                ?.addRealmObjectField(RoomMemberSummaryEntityFields.USER_PRESENCE_ENTITY.`$`, userPresenceEntity)
-    }
-
-    private fun migrateTo19(realm: DynamicRealm) {
-        Timber.d("Step 18 -> 19")
-        realm.schema.get("RoomSummaryEntity")
-                ?.addField(RoomSummaryEntityFields.NORMALIZED_DISPLAY_NAME, String::class.java)
-                ?.transform {
-                    it.getString(RoomSummaryEntityFields.DISPLAY_NAME)?.let { displayName ->
-                        val normalised = normalizer.normalize(displayName)
-                        it.set(RoomSummaryEntityFields.NORMALIZED_DISPLAY_NAME, normalised)
-                    }
-                }
->>>>>>> 3760401b
-    }
+    }
+
 }