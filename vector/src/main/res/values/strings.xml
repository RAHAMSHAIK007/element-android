<?xml version="1.0" encoding="utf-8"?>
<resources>
    <!-- use to retrieve the supported languages list -->
    <!-- should the same value as the file name -->
    <string name="resources_language">en</string>
    <string name="resources_country_code">US</string>
    <!-- NOTE TO TRANSLATORS: Value MUST have 4 letters and MUST be in this list: https://www.unicode.org/iso15924/iso15924-codes.html. Example:  "Arab", "Cyrl", "Latn", etc. -->
    <string name="resources_script">Latn</string>

    <!-- theme -->
    <string name="light_theme">Light Theme</string>
    <string name="dark_theme">Dark Theme</string>
    <string name="black_them">Black Theme</string>
    <string name="status_theme">Status.im Theme</string>

    <!-- permanent notification subtitle -->
    <string name="notification_sync_init">Initializing service</string>
    <string name="notification_sync_in_progress">Synchronising…</string>
    <string name="notification_listening_for_events">Listening for events</string>
    <string name="notification_noisy_notifications">Noisy notifications</string>
    <string name="notification_silent_notifications">Silent notifications</string>

    <!-- titles -->
    <string name="title_activity_home">Messages</string>
    <string name="title_activity_room">Room</string>
    <string name="title_activity_settings">Settings</string>
    <string name="title_activity_member_details">Member Details</string>
    <string name="title_activity_historical">Historical</string>
    <string name="title_activity_bug_report">Bug report</string>
    <string name="title_activity_group_details">Community details</string>
    <string name="title_activity_choose_sticker">Send a sticker</string>
    <string name="title_activity_keys_backup_setup">Key Backup</string>
    <string name="title_activity_keys_backup_restore">Use Key Backup</string>
    <string name="title_activity_verify_device">Verify session</string>

    <!-- Signing out screen -->
    <string name="keys_backup_is_not_finished_please_wait">Keys backup is not finished, please wait…</string>
    <string name="sign_out_bottom_sheet_warning_no_backup">You’ll lose your encrypted messages if you sign out now</string>
    <string name="sign_out_bottom_sheet_warning_backing_up">Key backup in progress. If you sign out now you’ll lose access to your encrypted messages.</string>
    <string name="sign_out_bottom_sheet_warning_backup_not_active">Secure Key Backup should be active on all of your sessions to avoid losing access to your encrypted messages.</string>
    <string name="sign_out_bottom_sheet_dont_want_secure_messages">I don’t want my encrypted messages</string>
    <string name="sign_out_bottom_sheet_backing_up_keys">Backing up keys…</string>
    <string name="keys_backup_activate">Use Key Backup</string>
    <string name="are_you_sure">Are you sure?</string>
    <string name="backup">Back up</string>
    <string name="sign_out_bottom_sheet_will_lose_secure_messages">You’ll lose access to your encrypted messages unless you back up your keys before signing out.</string>
    <string name="dialog_title_third_party_licences">Third party licences</string>

    <!-- splash screen accessibility -->
    <string name="loading">Loading…</string>

    <!-- button names -->
    <string name="ok">OK</string>
    <string name="cancel">Cancel</string>
    <string name="save">Save</string>
    <string name="leave">Leave</string>
    <string name="stay">Stay</string>
    <string name="send">Send</string>
    <string name="copy">Copy</string>
    <string name="resend">Resend</string>
    <string name="redact">Remove</string>
    <string name="quote">Quote</string>
    <string name="download">Download</string>
    <string name="share">Share</string>
    <string name="speak">Speak</string>
    <string name="clear">Clear</string>
    <string name="later">Later</string>
    <string name="forward">Forward</string>
    <string name="permalink">Permalink</string>
    <string name="view_source">View Source</string>
    <string name="view_decrypted_source">View Decrypted Source</string>
    <string name="delete">Delete</string>
    <string name="rename">Rename</string>
    <string name="none">None</string>
    <string name="revoke">Revoke</string>
    <string name="disconnect">Disconnect</string>
    <string name="report_content">Report content</string>
    <string name="active_call">Active call</string>
    <string name="play_video">Play</string>
    <string name="pause_video">Pause</string>


    <!-- First param will be replace by the value of ongoing_conference_call_voice, and second one by the value of ongoing_conference_call_video -->
    <string name="ongoing_conference_call">Ongoing conference call.\nJoin as %1$s or %2$s</string>
    <string name="ongoing_conference_call_voice">Voice</string>
    <string name="ongoing_conference_call_video">Video</string>
    <string name="cannot_start_call">Cannot start the call, please try later</string>
    <string name="missing_permissions_warning">"Due to missing permissions, some features may be missing…</string>
    <string name="missing_permissions_error">"Due to missing permissions, this action is not possible.</string>
    <string name="missing_permissions_to_start_conf_call">You need permission to invite to start a conference in this room</string>
    <string name="missing_permissions_title_to_start_conf_call">Cannot start call</string>
    <string name="device_information">Session information</string>
    <string name="room_no_conference_call_in_encrypted_rooms">Conference calls are not supported in encrypted rooms</string>
    <string name="call_anyway">Call Anyway</string>
    <string name="send_anyway">Send Anyway</string>
    <string name="or">or</string>
    <string name="invite">Invite</string>
    <string name="offline">Offline</string>
    <string name="accept">Accept</string>
    <string name="skip">Skip</string>
    <string name="done">Done</string>
    <string name="abort">Abort</string>
    <string name="ignore">Ignore</string>
    <string name="review">Review</string>
    <string name="decline">Decline</string>

    <!-- actions -->
    <string name="action_exit">Exit</string>
    <string name="actions">Actions</string>
    <string name="action_sign_out">Sign out</string>
    <string name="action_sign_out_confirmation_simple">Are you sure you want to sign out?</string>
    <string name="action_voice_call">Voice Call</string>
    <string name="action_video_call">Video Call</string>
    <string name="action_global_search">Global search</string>
    <string name="action_mark_all_as_read">Mark all as read</string>
    <string name="action_historical">Historical</string>
    <string name="action_quick_reply">Quick reply</string>
    <string name="action_mark_room_read">Mark as read</string>
    <string name="action_open">Open</string>
    <string name="action_close">Close</string>
    <string name="action_copy">Copy</string>
    <string name="copied_to_clipboard">Copied to clipboard</string>
    <string name="disable">Disable</string>

    <!-- dialog titles -->
    <string name="dialog_title_confirmation">Confirmation</string>
    <string name="dialog_title_warning">Warning</string>
    <string name="dialog_title_error">Error</string>
    <string name="dialog_title_success">Success</string>

    <!-- Bottom navigation buttons -->
    <string name="bottom_action_home">Home</string>
    <string name="bottom_action_notification">Notifications</string>
    <string name="bottom_action_favourites">Favourites</string>
    <string name="bottom_action_people">People</string>
    <string name="bottom_action_rooms">Rooms</string>
    <string name="bottom_action_groups">Communities</string>

    <!-- Home screen -->
    <string name="home_filter_placeholder_home">Filter room names</string>
    <string name="home_filter_placeholder_favorites">Filter favourites</string>
    <string name="home_filter_placeholder_people">Filter people</string>
    <string name="home_filter_placeholder_rooms">Filter room names</string>
    <string name="home_filter_placeholder_groups">Filter community names</string>

    <!-- Home fragment -->
    <string name="invitations_header">Invites</string>
    <string name="low_priority_header">Low priority</string>
    <string name="system_alerts_header">"System Alerts"</string>

    <!-- People fragment -->
    <string name="direct_chats_header">Conversations</string>
    <string name="local_address_book_header">Local address book</string>
    <string name="user_directory_header">User directory</string>
    <string name="matrix_only_filter">Matrix contacts only</string>
    <string name="no_conversation_placeholder">No conversations</string>
    <string name="no_contact_access_placeholder">You didn’t allow Element to access your local contacts</string>
    <string name="no_result_placeholder">No results</string>
    <string name="people_no_identity_server">No identity server configured.</string>

    <!-- Rooms fragment -->
    <string name="rooms_header">Rooms</string>
    <string name="rooms_directory_header">Room directory</string>
    <string name="no_room_placeholder">No rooms</string>
    <string name="no_public_room_placeholder">No public rooms available</string>
    <plurals name="public_room_nb_users">
        <item quantity="one">1 user</item>
        <item quantity="other">%d users</item>
    </plurals>

    <!-- Groups fragment -->
    <string name="groups_invite_header">Invite</string>
    <string name="groups_header">Communities</string>
    <string name="no_group_placeholder">No groups</string>

    <string name="send_bug_report_include_logs">Send logs</string>
    <string name="send_bug_report_include_crash_logs">Send crash logs</string>
    <string name="send_bug_report_include_screenshot">Send screenshot</string>
    <string name="send_bug_report">Report bug</string>
    <string name="send_bug_report_description">Please describe the bug. What did you do? What did you expect to happen? What actually happened?</string>
    <string name="send_bug_report_description_in_english">If possible, please write the description in English.</string>
    <string name="send_bug_report_placeholder">Describe your problem here</string>
    <string name="send_bug_report_logs_description">In order to diagnose problems, logs from this client will be sent with this bug report. This bug report, including the logs and the screenshot, will not be publicly visible. If you would prefer to only send the text above, please untick:</string>
    <string name="send_bug_report_alert_message">You seem to be shaking the phone in frustration. Would you like to open the bug report screen?</string>
    <string name="send_bug_report_app_crashed">The application has crashed last time. Would you like to open the crash report screen?</string>
    <string name="send_bug_report_rage_shake">Rage shake to report bug</string>

    <string name="send_bug_report_sent">The bug report has been successfully sent</string>
    <string name="send_bug_report_failed">The bug report failed to be sent (%s)</string>
    <string name="send_bug_report_progress">Progress (%s%%)</string>

    <string name="send_files_in">Send into</string>
    <string name="read_receipt">Read</string>

    <string name="join_room">Join Room</string>
    <string name="username">Username</string>
    <string name="create_account">Create Account</string>
    <string name="login">Log in</string>
    <string name="logout">Sign out</string>
    <string name="hs_url">Home Server URL</string>
    <string name="identity_url">Identity Server URL</string>
    <string name="search">Search</string>

    <string name="start_new_chat">Start New Chat</string>
    <string name="start_voice_call">Start Voice Call</string>
    <string name="start_video_call">Start Video Call</string>

    <string name="option_send_voice">Send voice</string>

    <string name="start_new_chat_prompt_msg">Are you sure that you want to start a new chat with %s?</string>
    <string name="start_voice_call_prompt_msg">Are you sure that you want to start a voice call?</string>
    <string name="start_video_call_prompt_msg">Are you sure that you want to start a video call?</string>
    <string name="call_failed_no_ice_title">Call failed due to misconfigured server</string>
    <string name="call_failed_no_ice_description">Please ask the administrator of your homeserver (%1$s) to configure a TURN server in order for calls to work reliably.\n\nAlternatively, you can try to use the public server at %2$s, but this will not be as reliable, and it will share your IP address with that server. You can also manage this in Settings."</string>
    <string name="call_failed_no_ice_use_alt">Try using %s</string>
    <string name="call_failed_dont_ask_again">Do not ask me again</string>

    <string name="call_failed_no_connection">Element Call Failed</string>
    <string name="call_failed_no_connection_description">Failed to establish real time connection.\nPlease ask the administrator of your homeserver to configure a TURN server in order for calls to work reliably.</string>

    <string name="call_select_sound_device">Select Sound Device</string>
    <string name="sound_device_phone">Phone</string>
    <string name="sound_device_speaker">Speaker</string>
    <string name="sound_device_headset">Headset</string>
    <string name="sound_device_wireless_headset">Wireless Headset</string>
    <string name="call_switch_camera">Switch Camera</string>
    <string name="call_camera_front">Front</string>
    <string name="call_camera_back">Back</string>
    <string name="call_format_turn_hd_off">Turn HD off</string>
    <string name="call_format_turn_hd_on">Turn HD on</string>

    <string name="option_send_files">Send files</string>
    <string name="option_send_sticker">Send sticker</string>
    <string name="option_take_photo_video">Take photo or video</string>
    <string name="option_take_photo">Take photo</string>
    <string name="option_take_video">Take video</string>

    <!-- No sticker application dialog -->
    <string name="no_sticker_application_dialog_content">You don’t currently have any stickerpacks enabled.\n\nAdd some now?</string>

    <!-- External application -->
    <string name="go_on_with">go on with…</string>
    <string name="error_no_external_application_found">Sorry, no external application has been found to complete this action.</string>

    <!-- Authentication -->
    <string name="auth_login">Log in</string>
    <string name="auth_login_sso">Sign in with single sign-on</string>
    <string name="auth_register">Create Account</string>
    <string name="auth_submit">Submit</string>
    <string name="auth_skip">Skip</string>
    <string name="auth_send_reset_email">Send Reset Email</string>
    <string name="auth_return_to_login">Return to login screen</string>
    <string name="auth_user_id_placeholder">Email or user name</string>
    <string name="auth_password_placeholder">Password</string>
    <string name="auth_new_password_placeholder">New password</string>
    <string name="auth_user_name_placeholder">User name</string>
    <string name="auth_add_email_message_2">"Set an email for account recovery, and later to be optionally discoverable by people who know you."</string>
    <string name="auth_add_phone_message_2">"Set a phone, and later to be optionally discoverable by people who know you."</string>
    <string name="auth_add_email_phone_message_2">"Set an email for account recovery. Use later email or phone to be optionally discoverable by people who know you."</string>
    <string name="auth_add_email_and_phone_message_2">"Set an email for account recovery. Use later email or phone to be optionally discoverable by people who know you."</string>
    <string name="auth_email_placeholder">Email address</string>
    <string name="auth_opt_email_placeholder">Email address (optional)</string>
    <string name="auth_phone_number_placeholder">Phone number</string>
    <string name="auth_opt_phone_number_placeholder">Phone number (optional)</string>
    <string name="auth_repeat_password_placeholder">Repeat password</string>
    <string name="auth_repeat_new_password_placeholder">Confirm your new password</string>
    <string name="auth_invalid_login_param">Incorrect username and/or password</string>
    <string name="auth_invalid_user_name">User names may only contain letters, numbers, dots, hyphens and underscores</string>
    <string name="auth_invalid_password">Password too short (min 6)</string>
    <string name="auth_missing_password">Missing password</string>
    <string name="auth_invalid_email">"This doesn’t look like a valid email address"</string>
    <string name="auth_invalid_phone">"This doesn’t look like a valid phone number"</string>
    <string name="auth_email_already_defined">This email address is already defined.</string>
    <string name="auth_missing_email">Missing email address</string>
    <string name="auth_missing_phone">Missing phone number</string>
    <string name="auth_missing_email_or_phone">Missing email address or phone number</string>
    <string name="auth_invalid_token">Invalid token</string>
    <string name="auth_password_dont_match">Passwords don’t match</string>
    <string name="auth_forgot_password">Forgot password?</string>
    <string name="auth_use_server_options">Use custom server options (advanced)</string>
    <string name="auth_email_validation_message">Please check your email to continue registration</string>
    <string name="auth_threepid_warning_message">Registration with email and phone number at once is not supported yet until the api exists. Only the phone number will be taken into account.\n\nYou may add your email to your profile in settings.</string>
    <string name="auth_recaptcha_message">This Home Server would like to make sure you are not a robot</string>
    <string name="auth_username_in_use">Username in use</string>
    <string name="auth_home_server">Home Server:</string>
    <string name="auth_identity_server">Identity Server:</string>
    <string name="auth_reset_password_next_step_button">I have verified my email address</string>
    <string name="auth_reset_password_message">To reset your password, enter the email address linked to your account:</string>
    <string name="auth_reset_password_missing_email">The email address linked to your account must be entered.</string>
    <string name="auth_reset_password_missing_password">A new password must be entered.</string>
    <string name="auth_reset_password_email_validation_message">An email has been sent to %s. Once you’ve followed the link it contains, click below.</string>
    <string name="auth_reset_password_error_unauthorized">Failed to verify email address: make sure you clicked the link in the email</string>
    <string name="auth_reset_password_success_message">Your password has been reset.\n\nYou have been logged out of all sessions and will no longer receive push notifications. To re-enable notifications, re-log in on each device.</string>
    <string name="auth_accept_policies">"Please review and accept the policies of this homeserver:"</string>

    <!-- Login Screen -->
    <string name="login_error_must_start_http">URL must start with http[s]://</string>
    <string name="login_error_network_error">Unable to login: Network error</string>
    <string name="login_error_unable_login">Unable to login</string>
    <string name="login_error_registration_network_error">Unable to register: Network error</string>
    <string name="login_error_unable_register">Unable to register</string>
    <string name="login_error_unable_register_mail_ownership">Unable to register : email ownership failure</string>
    <string name="login_error_invalid_home_server">Please enter a valid URL</string>
    <string name="login_error_unknown_host">This URL is not reachable, please check it</string>
    <string name="login_error_no_homeserver_found">This is not a valid Matrix server address</string>
    <string name="login_error_homeserver_not_found">Cannot reach a homeserver at this URL, please check it</string>
    <string name="login_error_ssl_peer_unverified">"SSL Error: the peer's identity has not been verified."</string>
    <string name="login_error_ssl_other">"SSL Error."</string>
    <string name="login_error_ssl_handshake">Your device is using an outdated TLS security protocol, vulnerable to attack, for your security you will not be able to connect</string>
    <string name="login_mobile_device">Mobile</string>

    <string name="login_error_forbidden">Invalid username/password</string>
    <string name="login_error_unknown_token">The access token specified was not recognised</string>
    <string name="login_error_bad_json">Malformed JSON</string>
    <string name="login_error_not_json">Did not contain valid JSON</string>
    <string name="login_error_limit_exceeded">Too many requests have been sent</string>
    <string name="login_error_user_in_use">This user name is already used</string>
    <string name="login_error_login_email_not_yet">The email link which has not been clicked yet</string>

    <!-- crypto warnings -->
    <string name="e2e_need_log_in_again">You need to log back in to generate end-to-end encryption keys for this session and submit the public key to your homeserver.\nThis is a once off.\nSorry for the inconvenience.</string>

    <!-- request again e2e key -->
    <string name="e2e_re_request_encryption_key">Re-request encryption keys from your other sessions.</string>

    <string name="e2e_re_request_encryption_key_sent">Key request sent.</string>

    <string name="e2e_re_request_encryption_key_dialog_title">Request sent</string>
    <string name="e2e_re_request_encryption_key_dialog_content">Please launch Element on another device that can decrypt the message so it can send the keys to this session.</string>

    <!-- read receipts list Screen -->
    <string name="read_receipts_list">Read Receipts List</string>

    <!-- flairs list Screen -->
    <string name="groups_list">Groups List</string>

    <!-- Mels -->
    <plurals name="membership_changes">
        <item quantity="one">1 membership change</item>
        <item quantity="other">%d membership changes</item>
    </plurals>

    <!-- accounts list Screen -->

    <!-- image size selection -->
    <string name="compression_options">Send as </string>
    <string name="compression_opt_list_original">Original</string>
    <string name="compression_opt_list_large">Large</string>
    <string name="compression_opt_list_medium">Medium</string>
    <string name="compression_opt_list_small">Small</string>

    <!-- media upload / download messages -->
    <string name="attachment_cancel_download">"Cancel the download?</string>
    <string name="attachment_cancel_upload">Cancel the upload?</string>
    <string name="attachment_remaining_time_seconds">%d s</string>
    <string name="attachment_remaining_time_minutes">%1$dm %2$ds</string>

    <!-- room creation dialog Screen -->
    <string name="yesterday">Yesterday</string>
    <string name="today">Today</string>

    <!-- room info dialog Screen -->
    <string name="room_info_room_name">Room name</string>
    <string name="room_info_room_topic">Room topic</string>

    <!-- Call settings screen -->
    <string name="settings_call_category">Calls</string>
    <string name="settings_call_ringtone_use_riot_ringtone">Use default Element ringtone for incoming calls</string>
    <string name="settings_call_ringtone_use_default_stun">Allow fallback call assist server</string>
    <string name="settings_call_ringtone_use_default_stun_sum">Will use "%s" as assist when your home server does not offer one (your IP address will be shared during a call)</string>
    <string name="settings_call_ringtone_title">Incoming call ringtone</string>
    <string name="settings_call_ringtone_dialog_title">Select ringtone for calls:</string>

    <!-- call string -->
    <string name="call">Call</string>
    <string name="call_connected">Call connected</string>
    <string name="call_connecting">Call connecting…</string>
    <string name="call_ended">Call ended</string>
    <string name="call_ring">Calling…</string>
    <string name="incoming_call">Incoming Call</string>
    <string name="incoming_video_call">Incoming Video Call</string>
    <string name="incoming_voice_call">Incoming Voice Call</string>
    <string name="call_in_progress">Call In Progress…</string>
    <string name="video_call_in_progress">Video Call In Progress…</string>
    <string name="active_call_with_duration">Active Call (%s)</string>
    <string name="return_to_call">Return to call</string>

    <string name="call_error_user_not_responding">The remote side failed to pick up.</string>
    <string name="call_error_ice_failed">Media Connection Failed</string>
    <string name="call_error_camera_init_failed">Cannot initialize the camera</string>
    <string name="call_error_answered_elsewhere">call answered elsewhere</string>

    <!-- medias picker string -->
    <string name="media_picker_both_capture_title">Take a picture or a video"</string>
    <string name="media_picker_cannot_record_video">Cannot record video"</string>

    <!-- permissions Android M -->
    <string name="permissions_rationale_popup_title">Information</string>
    <string name="permissions_rationale_msg_storage">Element needs permission to access your photo and video library to send and save attachments.\n\nPlease allow access on the next pop-up to be able to send files from your phone.</string>
    <string name="permissions_rationale_msg_camera">Element needs permission to access your camera to take pictures and video calls.</string>
    <string name="permissions_rationale_msg_camera_explanation">\n\nPlease allow access on the next pop-up to be able to make the call.</string>
    <string name="permissions_rationale_msg_record_audio">Element needs permission to access your microphone to perform audio calls.</string>
    <string name="permissions_rationale_msg_record_audio_explanation">\n\nPlease allow access on the next pop-up to be able to make the call.</string>
    <string name="permissions_rationale_msg_camera_and_audio">Element needs permission to access your camera and your microphone to perform video calls.\n\nPlease allow access on the next pop-ups to be able to make the call.</string>
    <string name="permissions_rationale_msg_contacts">Element can check your address book to find other Matrix users based on their email and phone numbers. If you agree to share your address book for this purpose, please allow access on the next pop-up.</string>
    <string name="permissions_msg_contacts_warning_other_androids">Element can check your address book to find other Matrix users based on their email and phone numbers.\n\nDo you agree to share your address book for this purpose?</string>

    <string name="permissions_action_not_performed_missing_permissions">Sorry. Action not performed, due to missing permissions</string>

    <!-- medias slider string -->
    <string name="media_slider_saved">Saved</string>
    <string name="media_slider_saved_message">Save to downloads?</string>
    <string name="yes">YES</string>
    <string name="no">NO</string>
    <string name="_continue">Continue</string>

    <!-- Actions -->
    <string name="remove">Remove</string>
    <string name="join">Join</string>
    <string name="preview">Preview</string>
    <string name="reject">Reject</string>

    <!-- Room -->
    <string name="list_members">List members</string>
    <string name="open_chat_header">Open header</string>
    <string name="room_sync_in_progress">Syncing…</string>
    <string name="room_jump_to_first_unread">Jump to first unread message.</string>

    <!-- Room Preview -->
    <string name="room_preview_invitation_format">You have been invited to join this room by %s</string>
    <string name="room_preview_unlinked_email_warning">This invitation was sent to %s, which is not associated with this account.\nYou may wish to login with a different account, or add this email to your account.</string>
    <string name="room_preview_try_join_an_unknown_room">You are trying to access %s. Would you like to join in order to participate in the discussion?</string>
    <string name="room_preview_try_join_an_unknown_room_default">a room</string>
    <string name="room_preview_room_interactions_disabled">This is a preview of this room. Room interactions have been disabled.</string>
    <string name="invite_no_identity_server_error">Add an identity server in your settings to perform this action.</string>
    <!-- Chat creation -->
    <string name="room_creation_title">New Chat</string>
    <string name="room_creation_add_member">Add member</string>
    <plurals name="room_header_active_members_count">
        <item quantity="one">1 active members</item>
        <item quantity="other">%d active members</item>
    </plurals>
    <plurals name="room_title_members">
        <item quantity="one">1 member</item>
        <item quantity="other">%d members</item>
    </plurals>
    <string name="room_title_one_member">1 member</string>

    <!--  Time -->
    <plurals name="format_time_s">
        <item quantity="one">1s</item>
        <item quantity="other">%ds</item>
    </plurals>
    <plurals name="format_time_m">
        <item quantity="one">1m</item>
        <item quantity="other">%dm</item>
    </plurals>
    <plurals name="format_time_h">
        <item quantity="one">1h</item>
        <item quantity="other">%dh</item>
    </plurals>
    <plurals name="format_time_d">
        <item quantity="one">1d</item>
        <item quantity="other">%dd</item>
    </plurals>

    <!--  Chat participants -->
    <string name="room_participants_leave_prompt_title">Leave room</string>
    <string name="room_participants_leave_prompt_msg">Are you sure you want to leave the room?</string>
    <string name="room_participants_remove_prompt_msg">Are you sure you want to remove %s from this chat?</string>
    <string name="room_participants_create">Create</string>

    <string name="room_participants_online">Online</string>
    <string name="room_participants_offline">Offline</string>
    <string name="room_participants_idle">Idle</string>
    <!--The variable is one of "Online", "Offline" or "Idle" states above.-->
    <string name="room_participants_now">%1$s now</string>
    <!--
    The first variable is one of "Online", "Offline" or "Idle" states (with or without " now" part).
    The second variable is the formatted datetime (5s, 5m, 5h, 5d) from format_time_s/m/h/d strings.
    -->
    <string name="room_participants_ago">%1$s %2$s ago</string>

    <string name="room_participants_header_admin_tools">ADMIN TOOLS</string>
    <string name="room_participants_header_call">CALL</string>
    <string name="room_participants_header_direct_chats">Direct Messages</string>
    <string name="room_participants_header_devices">SESSIONS</string>

    <string name="room_participants_action_invite">Invite</string>
    <string name="room_participants_action_cancel_invite">Cancel invite</string>
    <string name="room_participants_action_leave">Leave this room</string>
    <string name="room_participants_action_remove">Remove from this room</string>
    <string name="room_participants_action_ban">Ban</string>
    <string name="room_participants_action_unban">Unban</string>
    <string name="room_participants_action_kick">Kick</string>
    <string name="room_participants_action_set_default_power_level">Reset to normal user</string>
    <string name="room_participants_action_set_moderator">Make moderator</string>
    <string name="room_participants_action_set_admin">Make admin</string>
    <string name="room_participants_invite_search_another_user">User ID, Name or email</string>
    <string name="room_participants_action_mention">Mention</string>
    <string name="room_participants_action_devices_list">Show Session List</string>
    <string name="room_participants_power_level_prompt">You will not be able to undo this change as you are promoting the user to have the same power level as yourself.\nAre you sure?</string>

    <string name="room_participants_power_level_demote_warning_title">Demote yourself?</string>
    <string name="room_participants_power_level_demote_warning_prompt">"You will not be able to undo this change as you are demoting yourself, if you are the last privileged user in the room it will be impossible to regain privileges."</string>
    <string name="room_participants_power_level_demote">Demote</string>


    <string name="room_participants_action_ignore_title">Ignore user</string>
    <string name="room_participants_action_ignore_prompt_msg">Ignoring this user will remove their messages from rooms you share.\n\nYou can reverse this action at any time in the general settings.</string>
    <string name="room_participants_action_ignore">Ignore</string>

    <string name="room_participants_action_unignore_title">Unignore user</string>
    <string name="room_participants_action_unignore_prompt_msg">Unignoring this user will show all messages from them again.</string>
    <string name="room_participants_action_unignore">Unignore</string>

    <string name="room_participants_action_cancel_invite_title">Cancel invite</string>
    <string name="room_participants_action_cancel_invite_prompt_msg">Are you sure you want to cancel the invite for this user?</string>
    <string name="room_participants_kick_title">Kick user</string>
    <string name="room_participants_kick_reason">Reason to kick</string>
    <string name="room_participants_kick_prompt_msg">kicking user will remove them from this room.\n\nTo prevent them from joining again, you should ban them instead.</string>
    <string name="room_participants_ban_title">Ban user</string>
    <string name="room_participants_ban_reason">Reason to ban</string>
    <string name="room_participants_unban_title">Unban user</string>
    <string name="room_participants_ban_prompt_msg">Banning user will kick them from this room and prevent them from joining again.</string>
    <string name="room_participants_unban_prompt_msg">Unbanning user will allow them to join the room again.</string>

    <string name="reason_hint">Reason</string>

    <!--
    The variable can be a single name or a string of names
    ("Alice, "+"Bob, "+"Charlie and David" > "Alice, Bob, Charlie and David)
    -->
    <string name="room_participants_invite_prompt_msg">"Are you sure you want to invite %s to this chat?"</string>
    <!-- The building block of the first part of the string of names ("Alice, "/"Bob, ") -->
    <string name="room_participants_invite_join_names">"%1$s, "</string>
    <!-- The second part of the string of names ("Charlie and David") -->
    <string name="room_participants_invite_join_names_and">%1$s and %2$s</string>
    <!-- First variable is the first part, and second is the second part -->
    <string name="room_participants_invite_join_names_combined">%1$s %2$s</string>

    <!-- invitation -->
    <string name="people_search_invite_by_id"><u>Invite by ID</u></string>
    <string name="people_search_local_contacts">LOCAL CONTACTS (%d)</string>
    <string name="people_search_user_directory">USER DIRECTORY (%s)</string>
    <string name="people_search_filter_text">Matrix users only</string>

    <string name="people_search_invite_by_id_dialog_title">Invite user by ID</string>
    <string name="people_search_invite_by_id_dialog_description">Please enter one or more email address or Matrix ID</string>
    <string name="people_search_invite_by_id_dialog_hint">Email or Matrix ID</string>

    <!--  Chat -->
    <string name="room_menu_search">Search</string>
    <string name="room_one_user_is_typing">%s is typing…</string>
    <string name="room_two_users_are_typing">%1$s &#038; %2$s are typing…</string>
    <string name="room_many_users_are_typing">%1$s &#038; %2$s &#038; others are typing…</string>
    <string name="room_message_placeholder_encrypted">Send an encrypted message…</string>
    <string name="room_message_placeholder_not_encrypted">Send a message (unencrypted)…</string>
    <string name="room_message_placeholder_reply_to_encrypted">Send an encrypted reply…</string>
    <string name="room_message_placeholder_reply_to_not_encrypted">Send a reply (unencrypted)…</string>
    <string name="room_offline_notification">Connectivity to the server has been lost.</string>
    <string name="room_unsent_messages_notification">Messages not sent. %1$s or %2$s now?</string>
    <string name="room_unknown_devices_messages_notification">Messages not sent due to unknown sessions being present. %1$s or %2$s now?</string>
    <string name="room_prompt_resend">Resend all</string>
    <string name="room_prompt_cancel">Cancel all</string>
    <string name="room_resend_unsent_messages">Resend unsent messages</string>
    <string name="room_delete_unsent_messages">Delete unsent messages</string>
    <string name="room_message_file_not_found">File not found</string>
    <string name="room_do_not_have_permission_to_post">You do not have permission to post to this room</string>
    <plurals name="room_new_messages_notification">
        <item quantity="one">1 new message</item>
        <item quantity="other">%d new messages</item>
    </plurals>

    <!-- unrecognized SSL certificate -->
    <string name="ssl_trust">Trust</string>
    <string name="ssl_do_not_trust">Do not trust</string>
    <string name="ssl_logout_account">Logout</string>
    <string name="ssl_remain_offline">Ignore</string>
    <string name="ssl_fingerprint_hash">Fingerprint (%s):</string>
    <string name="ssl_could_not_verify">Could not verify identity of remote server.</string>
    <string name="ssl_cert_not_trust">This could mean that someone is maliciously intercepting your traffic, or that your phone does not trust the certificate provided by the remote server.</string>
    <string name="ssl_cert_new_account_expl">If the server administrator has said that this is expected, ensure that the fingerprint below matches the fingerprint provided by them.</string>
    <string name="ssl_unexpected_existing_expl">The certificate has changed from one that was trusted by your phone. This is HIGHLY UNUSUAL. It is recommended that you DO NOT ACCEPT this new certificate.</string>
    <string name="ssl_expected_existing_expl">The certificate has changed from a previously trusted one to one that is not trusted. The server may have renewed its certificate. Contact the server administrator for the expected fingerprint.</string>
    <string name="ssl_only_accept">Only accept the certificate if the server administrator has published a fingerprint that matches the one above.</string>

    <!-- Room Details -->
    <string name="room_details_title">Room Details</string>
    <string name="room_details_people">People</string>
    <string name="room_details_files">Files</string>
    <string name="room_details_settings">Settings</string>
    <plurals name="room_details_selected">
        <item quantity="one">1 selected</item>
        <item quantity="other">%d selected</item>
    </plurals>
    <string name="malformed_id">Malformed ID. Should be an email address or a Matrix ID like \'@localpart:domain\'</string>
    <string name="room_details_people_invited_group_name">INVITED</string>
    <string name="room_details_people_present_group_name">JOINED</string>

    <!-- Room events -->
    <string name="room_event_action_report_prompt_reason">Reason for reporting this content</string>
    <string name="room_event_action_report_prompt_ignore_user">Do you want to hide all messages from this user?\n\nNote that this action will restart the app and it may take some time.</string>
    <string name="room_event_action_cancel_upload">Cancel Upload</string>
    <string name="room_event_action_cancel_download">Cancel Download</string>

    <!-- Search -->
    <string name="search_hint">Search</string>
    <string name="search_members_hint">Filter room members</string>
    <string name="search_no_results">No results</string>
    <string name="tab_title_search_rooms">ROOMS</string>
    <string name="tab_title_search_messages">MESSAGES</string>
    <string name="tab_title_search_people">PEOPLE</string>
    <string name="tab_title_search_files">FILES</string>

    <!-- Room recents -->
    <string name="room_recents_join">JOIN</string>
    <string name="room_recents_directory">DIRECTORY</string>
    <string name="room_recents_favourites">FAVORITES</string>
    <string name="room_recents_conversations">ROOMS</string>
    <string name="room_recents_low_priority">LOW PRIORITY</string>
    <string name="room_recents_invites">INVITES</string>
    <string name="room_recents_start_chat">Start chat</string>
    <string name="room_recents_create_room">Create room</string>
    <string name="room_recents_join_room">Join room</string>
    <string name="room_recents_join_room_title">Join a room</string>
    <string name="room_recents_join_room_prompt">Type a room id or a room alias</string>

    <!-- Directory -->
    <string name="directory_search_results_title">Browse directory</string>
    <plurals name="directory_search_rooms">
        <item quantity="one">1 room</item>
        <item quantity="other">%d rooms</item>
    </plurals>
    <plurals name="directory_search_rooms_for">
        <item quantity="one">%1$s room found for %2$s</item>
        <item quantity="other">%1$s rooms found for %2$s</item>
    </plurals>
    <string name="directory_searching_title">Searching directory…</string>

    <!-- home room settings -->
    <string name="room_settings_all_messages_noisy">All messages (noisy)</string>
    <string name="room_settings_all_messages">All messages</string>
    <string name="room_settings_mention_only">Mentions only</string>
    <string name="room_settings_mute">Mute</string>
    <string name="room_settings_favourite">Favourite</string>
    <string name="room_settings_de_prioritize">De-prioritize</string>
    <string name="room_settings_direct_chat">Direct Chat</string>
    <string name="room_settings_leave_conversation">Leave Conversation</string>
    <string name="room_settings_forget">Forget</string>
    <string name="room_settings_add_homescreen_shortcut">Add Homescreen Shortcut</string>

    <!-- home sliding menu -->
    <string name="room_sliding_menu_messages">Messages</string>
    <string name="room_sliding_menu_settings">Settings</string>
    <string name="room_sliding_menu_version">Version</string>
    <string name="room_sliding_menu_version_x">Version %s</string>
    <string name="room_sliding_menu_term_and_conditions">Terms &amp; conditions</string>
    <string name="room_sliding_menu_third_party_notices">Third party notices</string>
    <string name="room_sliding_menu_copyright">Copyright</string>
    <string name="room_sliding_menu_privacy_policy">Privacy policy</string>

    <!-- Vector Settings -->

    <string name="settings_profile_picture">Profile Picture</string>
    <string name="settings_display_name">Display Name</string>
    <string name="settings_email_address">Email</string>
    <string name="settings_add_email_address">Add email address</string>
    <string name="settings_phone_number">Phone</string>
    <string name="settings_add_phone_number">Add phone number</string>
    <string name="settings_app_info_link_title">Application info</string>
    <string name="settings_app_info_link_summary">Show the application info in the system settings.</string>
    <string name="settings_add_3pid_confirm_password_title">Confirm your password</string>
    <string name="settings_add_3pid_flow_not_supported">You can\'t do this from Element mobile</string>
    <string name="settings_add_3pid_authentication_needed">Authentication is required</string>


    <string name="settings_notification_advanced">Advanced Notification Settings</string>
    <string name="settings_notification_advanced_summary">Set notification importance by event, Configure sound, led, vibration</string>
    <string name="settings_notification_by_event">Notification importance by event</string>

    <string name="settings_notification_privacy">Notification privacy</string>
    <string name="settings_notification_troubleshoot">Troubleshoot Notifications</string>
    <string name="settings_troubleshoot_diagnostic">Troubleshooting diagnostics</string>
    <string name="settings_troubleshoot_diagnostic_run_button_title">Run Tests</string>
    <string name="settings_troubleshoot_diagnostic_running_status">Running… (%1$d of %2$d)</string>
    <string name="settings_troubleshoot_diagnostic_success_status">Basic diagnostic is OK. If you still do not receive notifications, please submit a bug report to help us investigate.</string>
    <string name="settings_troubleshoot_diagnostic_failure_status_with_quickfix">One or more tests have failed, try suggested fix(es).</string>
    <string name="settings_troubleshoot_diagnostic_failure_status_no_quickfix">One or more tests have failed, please submit a bug report to help us investigate.</string>

    <string name="settings_troubleshoot_test_system_settings_title">System Settings.</string>
    <string name="settings_troubleshoot_test_system_settings_success">Notifications are enabled in the system settings.</string>
    <string name="settings_troubleshoot_test_system_settings_failed">Notifications are disabled in the system settings.\nPlease check system settings.</string>
    <string name="open_settings">Open Settings</string>

    <string name="settings_troubleshoot_test_account_settings_title">Account Settings.</string>
    <string name="settings_troubleshoot_test_account_settings_success">Notifications are enabled for your account.</string>
    <string name="settings_troubleshoot_test_account_settings_failed">Notifications are disabled for your account.\nPlease check account settings.</string>
    <string name="settings_troubleshoot_test_account_settings_quickfix">Enable</string>

    <string name="settings_troubleshoot_test_device_settings_title">Session Settings.</string>
    <string name="settings_troubleshoot_test_device_settings_success">Notifications are enabled for this session.</string>
    <string name="settings_troubleshoot_test_device_settings_failed">Notifications are not enabled for this session.\nPlease check the Element settings.</string>
    <string name="settings_troubleshoot_test_device_settings_quickfix">Enable</string>

    <string name="settings_troubleshoot_test_bing_settings_title">Custom Settings.</string>
    <string name="settings_troubleshoot_test_bing_settings_success_with_warn">Notice that some messages type are set to be silent (will produce a notification with no sound).</string>
    <string name="settings_troubleshoot_test_bing_settings_failed">Some notifications are disabled in your custom settings.</string>
    <string name="settings_troubleshoot_test_bing_settings_failed_to_load_rules">Failed to load custom rules, please retry.</string>
    <string name="settings_troubleshoot_test_bing_settings_quickfix">Check Settings</string>

    <string name="settings_troubleshoot_test_play_services_title">Play Services Check</string>
    <string name="settings_troubleshoot_test_play_services_success">Google Play Services APK is available and up-to-date.</string>
    <string name="settings_troubleshoot_test_play_services_failed">Element uses Google Play Services to deliver push messages but it doesn’t seem to be configured correctly:\n%1$s</string>
    <string name="settings_troubleshoot_test_play_services_quickfix">Fix Play Services</string>

    <string name="settings_troubleshoot_test_fcm_title">Firebase Token</string>
    <string name="settings_troubleshoot_test_fcm_success">FCM token successfully retrieved:\n%1$s</string>
    <string name="settings_troubleshoot_test_fcm_failed">Failed to retrieved FCM token:\n%1$s</string>
    <string name="settings_troubleshoot_test_fcm_failed_too_many_registration">[%1$s]\nThis error is out of control of Element and according to Google, this error indicates that the device has too many apps registered with FCM. The error only occurs in cases where there are extreme numbers of apps, so it should not affect the average user.</string>
    <string name="settings_troubleshoot_test_fcm_failed_service_not_available">[%1$s]\nThis error is out of control of Element. It can occur for several reasons. Maybe it will work if you retry later, you can also check that Google Play Service is not restricted in data usage in the system settings, or that your device clock is correct, or it can happen on custom ROM.</string>
    <string name="settings_troubleshoot_test_fcm_failed_account_missing">[%1$s]\nThis error is out of control of Element. There is no Google account on the phone. Please open the account manager and add a Google account.</string>
    <string name="settings_troubleshoot_test_fcm_failed_account_missing_quick_fix">Add Account</string>

    <string name="settings_troubleshoot_test_token_registration_title">Token Registration</string>
    <string name="settings_troubleshoot_test_token_registration_success">FCM token successfully registered to HomeServer.</string>
    <string name="settings_troubleshoot_test_token_registration_failed">Failed to register FCM token to HomeServer:\n%1$s</string>

    <string name="settings_troubleshoot_test_foreground_service_started_title">Notifications Service</string>
    <string name="settings_troubleshoot_test_foreground_service_startedt_success">Notifications Service is running.</string>
    <string name="settings_troubleshoot_test_foreground_service_started_failed">Notifications Service is not running.\nTry to restart the application.</string>
    <string name="settings_troubleshoot_test_foreground_service_started_quickfix">Start Service</string>

    <string name="settings_troubleshoot_test_service_restart_title">Notifications Service Auto-Restart</string>
    <string name="settings_troubleshoot_test_service_restart_success">Service was killed and restarted automatically.</string>
    <string name="settings_troubleshoot_test_service_restart_failed">Service failed to restart</string>

    <string name="settings_troubleshoot_test_service_boot_title">Start on boot</string>
    <string name="settings_troubleshoot_test_service_boot_success">Service will start when the device is restarted.</string>
    <string name="settings_troubleshoot_test_service_boot_failed">The service will not start when the device is restarted, you will not receive notifications until Element has been opened once.</string>
    <string name="settings_troubleshoot_test_service_boot_quickfix">Enable Start on boot</string>

    <string name="settings_troubleshoot_test_bg_restricted_title">Check background restrictions</string>
    <string name="settings_troubleshoot_test_bg_restricted_success">Background restrictions are disabled for Element. This test should be run using mobile data (no WIFI).\n%1$s</string>
    <string name="settings_troubleshoot_test_bg_restricted_failed">Background restrictions are enabled for Element.\nWork that the app tries to do will be aggressively restricted while it is in the background, and this could affect notifications.\n%1$s</string>
    <string name="settings_troubleshoot_test_bg_restricted_quickfix">Disable restrictions</string>

    <string name="settings_troubleshoot_test_battery_title">Battery Optimization</string>
    <string name="settings_troubleshoot_test_battery_success">Element is not affected by Battery Optimization.</string>
    <string name="settings_troubleshoot_test_battery_failed">If a user leaves a device unplugged and stationary for a period of time, with the screen off, the device enters Doze mode. This prevents apps from accessing the network and defers their jobs, syncs, and standard alarms. </string>
    <string name="settings_troubleshoot_test_battery_quickfix">Ignore Optimization</string>

    <string name="settings_notification_privacy_normal">Normal</string>
    <string name="settings_notification_privacy_reduced">Reduced privacy</string>
    <string name="settings_notification_privacy_need_permission">The app needs permission to run in the background</string>
    <string name="settings_notification_privacy_no_background_sync">The apps does <b>not</b> need to connect to the HomeServer in the background, it should reduce battery usage</string>
    <string name="settings_notification_privacy_fcm">• Notifications are sent via Firebase Cloud Messaging</string>
    <string name="settings_notification_privacy_metadata">• Notifications only contain meta data</string>
    <string name="settings_notification_privacy_secure_message_content">• Message content of the notification is <b>located securely direct from the Matrix homeserver</b></string>
    <string name="settings_notification_privacy_nosecure_message_content">• Notifications contain <b>meta and message data</b></string>
    <string name="settings_notification_privacy_message_content_not_shown">• Notifications will <b>not show message content</b></string>

    <string name="settings_notification_ringtone">Notification sound</string>
    <string name="settings_enable_all_notif">Enable notifications for this account</string>
    <string name="settings_enable_this_device">Enable notifications for this session</string>
    <string name="settings_turn_screen_on">Turn the screen on for 3 seconds</string>
    <string name="settings_noisy_notifications_preferences">Configure Noisy Notifications</string>
    <string name="settings_call_notifications_preferences">Configure Call Notifications</string>
    <string name="settings_silent_notifications_preferences">Configure Silent Notifications</string>
    <string name="settings_system_preferences_summary">Choose LED color, vibration, sound…</string>


    <string name="settings_containing_my_display_name">Msgs containing my display name</string>
    <string name="settings_containing_my_user_name">Msgs containing my user name</string>
    <string name="settings_messages_in_one_to_one">Msgs in one-to-one chats</string>
    <string name="settings_messages_in_group_chat">Msgs in group chats</string>
    <string name="settings_invited_to_room">When I’m invited to a room</string>
    <string name="settings_call_invitations">Call invitations</string>
    <string name="settings_messages_sent_by_bot">Messages sent by bot</string>

    <string name="settings_background_sync">Background synchronization</string>
    <string name="settings_background_fdroid_sync_mode">Background Sync Mode (Experimental)</string>
    <string name="settings_background_fdroid_sync_mode_battery">Optimized for battery</string>
    <string name="settings_background_fdroid_sync_mode_battery_description">Element will sync in background in way that preserves the device’s limited resources (battery).\nDepending on your device resource state, the sync may be deferred by the operating system.</string>
    <string name="settings_background_fdroid_sync_mode_real_time">Optimized for real time</string>
    <string name="settings_background_fdroid_sync_mode_real_time_description">Element will sync in background periodically at precise time (configurable).\nThis will impact radio and battery usage, there will be a permanent notification displayed stating that Element is listening for events.</string>
    <string name="settings_background_fdroid_sync_mode_disabled">No background sync</string>
    <string name="settings_background_fdroid_sync_mode_disabled_description">You will not be notified of incoming messages when the app is in background.</string>
    <string name="settings_background_sync_update_error">Failed to update settings.</string>


    <string name="settings_start_on_boot">Start on boot</string>
    <string name="settings_enable_background_sync">Enable background sync</string>
    <string name="settings_set_sync_timeout">Sync request timeout</string>
    <string name="settings_set_workmanager_delay">Preferred Sync Interval</string>
    <string name="settings_set_workmanager_delay_summary">%s\nThe sync might be deferred depending on the resources (battery) or state of the device (sleep).</string>
    <string name="settings_set_sync_delay">Delay between each Sync</string>
    <string name="settings_second">second</string>
    <string name="settings_seconds">seconds</string>

    <string name="settings_version">Version</string>
    <string name="settings_olm_version">olm version</string>
    <string name="settings_app_term_conditions">Terms &amp; conditions</string>
    <string name="settings_third_party_notices">Third party notices</string>
    <string name="settings_copyright">Copyright</string>
    <string name="settings_privacy_policy">Privacy policy</string>
    <string name="settings_keep_media">Keep media</string>
    <string name="settings_clear_cache">Clear cache</string>
    <string name="settings_clear_media_cache">Clear media cache</string>

    <string name="settings_user_settings">User settings</string>
    <string name="settings_notifications">Notifications</string>
    <string name="settings_ignored_users">Ignored users</string>
    <string name="settings_other">Other</string>
    <string name="settings_advanced">Advanced</string>
    <string name="settings_integrations">Integrations</string>
    <string name="settings_integrations_summary">Use an Integration Manager to manage bots, bridges, widgets and sticker packs.\nIntegration Managers receive configuration data, and can modify widgets, send room invites and set power levels on your behalf.</string>
    <string name="settings_cryptography">Cryptography</string>
    <string name="settings_cryptography_manage_keys">Cryptography Keys Management</string>
    <string name="settings_notifications_targets">Notification Targets</string>
    <string name="settings_contact">Local contacts</string>
    <string name="settings_contacts_app_permission">Contacts permission</string>
    <string name="settings_contacts_phonebook_country">Phonebook country</string>
    <string name="settings_home_display">Home display</string>
    <string name="settings_pin_missed_notifications">Pin rooms with missed notifications</string>
    <string name="settings_pin_unread_messages">Pin rooms with unread messages</string>
    <string name="settings_devices_list">Sessions</string>
    <string name="settings_inline_url_preview">Inline URL preview</string>
    <string name="settings_inline_url_preview_summary">Preview links within the chat when your homeserver supports this feature.</string>
    <string name="settings_send_typing_notifs">Send typing notifications</string>
    <string name="settings_send_typing_notifs_summary">Let other users know that you are typing.</string>
    <string name="settings_send_markdown">Markdown formatting</string>
    <string name="settings_send_markdown_summary">Format messages using markdown syntax before they are sent. This allows for advanced formatting such as using asterisks to display italic text.</string>
    <string name="settings_always_show_timestamps">Show timestamps for all messages</string>
    <string name="settings_12_24_timestamps">Show timestamps in 12-hour format</string>
    <string name="settings_show_read_receipts">Show read receipts</string>
    <string name="settings_show_read_receipts_summary">Click on the read receipts for a detailed list.</string>
    <string name="settings_show_join_leave_messages">Show join and leave events</string>
    <string name="settings_show_join_leave_messages_summary">Invites, kicks, and bans are unaffected.</string>
    <string name="settings_show_avatar_display_name_changes_messages">Show account events</string>
    <string name="settings_show_avatar_display_name_changes_messages_summary">Includes avatar and display name changes.</string>
    <string name="settings_vibrate_on_mention">Vibrate when mentioning a user</string>
    <string name="settings_preview_media_before_sending">Preview media before sending</string>
    <string name="settings_send_message_with_enter">Send message with enter</string>
    <string name="settings_send_message_with_enter_summary">Enter button of the soft keyboard will send message instead of adding a line break</string>

    <string name="settings_secure_backup_section_title">Secure Backup</string>
    <string name="settings_secure_backup_manage">Manage</string>
    <string name="settings_secure_backup_setup">Set up Secure Backup</string>
    <string name="settings_secure_backup_reset">Reset Secure Backup</string>
    <string name="settings_secure_backup_enter_to_setup">Set up on this device</string>
    <string name="settings_secure_backup_section_info">Safeguard against losing access to encrypted messages &amp; data by backing up encryption keys on your server.</string>
    <string name="reset_secure_backup_title">Generate a new Security Key or set a new Security Phrase for your existing backup.</string>
    <string name="reset_secure_backup_warning">This will replace your current Key or Phrase.</string>

    <string name="settings_deactivate_account_section">Deactivate account</string>
    <string name="settings_deactivate_my_account">Deactivate my account</string>
    <string name="settings_discovery_category">Discovery</string>
    <string name="settings_discovery_manage">Manage your discovery settings.</string>
    <string name="startup_notification_privacy_title">Notification Privacy</string>
    <string name="startup_notification_privacy_message">Element can run in the background to manage your notifications securely and privately. This might affect battery usage.</string>
    <string name="startup_notification_privacy_button_grant">Grant permission</string>
    <string name="startup_notification_privacy_button_other">Choose another option</string>

    <string name="startup_notification_fdroid_battery_optim_title">Background Connection</string>
    <string name="startup_notification_fdroid_battery_optim_message">Element needs to keep a low impact background connection in order to have reliable notifications.\nOn the next screen you will be prompted to allow Element to always run in background, please accept.</string>
    <string name="startup_notification_fdroid_battery_optim_button_grant">Grant permission</string>

    <!-- analytics -->
    <string name="settings_analytics">Analytics</string>
    <string name="settings_opt_in_of_analytics">Send analytics data</string>
    <string name="settings_opt_in_of_analytics_summary">Element collects anonymous analytics to allow us to improve the application.</string>
    <string name="settings_opt_in_of_analytics_prompt">Please enable analytics to help us improve Element.</string>
    <string name="settings_opt_in_of_analytics_ok">Yes, I want to help!</string>

    <string name="settings_data_save_mode">Data save mode</string>
    <string name="settings_data_save_mode_summary">Data save mode applies a specific filter so presence updates and typing notifications are filtered out.</string>

    <string name="devices_details_dialog_title">Session information</string>
    <string name="devices_details_id_title">ID</string>
    <string name="devices_details_name_title">Public Name</string>
    <string name="devices_details_device_name">Update Public Name</string>
    <string name="devices_details_last_seen_title">Last seen</string>
    <string name="devices_details_last_seen_format">%1$s @ %2$s</string>
    <string name="devices_delete_dialog_text">This operation requires additional authentication.\nTo continue, please enter your password.</string>
    <string name="devices_delete_dialog_title">Authentication</string>
    <string name="devices_delete_pswd">Password:</string>
    <string name="devices_delete_submit_button_label">Submit</string>

    <string name="settings_logged_in">Logged in as</string>
    <string name="settings_home_server">Home Server</string>
    <string name="settings_identity_server">Identity Server</string>
    <string name="settings_integration_allow">Allow integrations</string>
    <string name="settings_integration_manager">Integration Manager</string>

    <string name="disabled_integration_dialog_title">Integrations are disabled</string>
    <string name="disabled_integration_dialog_content">"Enable 'Allow integrations' in Settings to do this."</string>

    <string name="settings_user_interface">User interface</string>
    <string name="settings_interface_language">Language</string>
    <string name="settings_select_language">Choose language</string>

    <string name="account_email_validation_title">Verification Pending</string>
    <string name="account_email_validation_message">Please check your email and click on the link it contains. Once this is done, click continue.</string>
    <string name="account_email_validation_error">Unable to verify email address. Please check your email and click on the link it contains. Once this is done, click continue.</string>
    <string name="account_email_already_used_error">This email address is already in use.</string>
    <string name="account_email_not_found_error">This email address was not found.</string>
    <string name="account_phone_number_already_used_error">This phone number is already in use.</string>
    <string name="account_email_error">An error occurred while verifying your email address.</string>

    <string name="settings_password">Password</string>
    <string name="settings_change_password">Change password</string>
    <string name="settings_old_password">Current password</string>
    <string name="settings_new_password">New password</string>
    <string name="settings_confirm_password">Confirm new password</string>
    <string name="settings_change_password_submit">Update Password</string>
    <string name="settings_fail_to_update_password">Failed to update password</string>
    <string name="settings_fail_to_update_password_invalid_current_password">The password is not valid</string>
    <string name="settings_password_updated">Your password has been updated</string>
    <string name="settings_unignore_user">Show all messages from %s?\n\nNote that this action will restart the app and it may take some time.</string>
    <string name="passwords_do_not_match">Passwords do not match</string>

    <string name="settings_delete_notification_targets_confirmation">Are you sure you want to remove this notification target?</string>

    <string name="settings_delete_threepid_confirmation">Are you sure you want to remove the %1$s %2$s?</string>

    <string name="settings_select_country">Choose a country</string>

    <string name="settings_phone_number_country_label">Country</string>
    <string name="settings_phone_number_country_error">Please choose a country</string>
    <string name="settings_phone_number_label">Phone number</string>
    <string name="settings_phone_number_error">Invalid phone number for the selected country</string>
    <string name="settings_phone_number_verification">Phone verification</string>
    <string name="settings_phone_number_verification_instruction">"We’ve sent an SMS with an activation code. Please enter this code below."</string>
    <string name="settings_phone_number_verification_error_empty_code">Enter an activation code</string>
    <string name="settings_phone_number_verification_error">Error while validating your phone number</string>
    <string name="settings_phone_number_code">Code</string>
    <string name="account_phone_number_error">An error occurred while verifying your phone number.</string>
    <string name="account_additional_info">Additional info: %s</string>

    <!-- Media settings -->
    <string name="settings_media">Media</string>
    <string name="settings_default_compression">Default compression</string>
    <string name="compression_opt_list_choose">Choose</string>
    <string name="settings_default_media_source">Default media source</string>
    <string name="media_source_choose">Choose</string>
    <string name="settings_play_shutter_sound">Play shutter sound</string>

    <string name="settings_flair">Flair</string>
    <string name="settings_without_flair">You are not currently a member of any communities.</string>

    <!-- medias saving settings -->
    <string name="media_saving_period_3_days">3 days</string>
    <string name="media_saving_period_1_week">1 week</string>
    <string name="media_saving_period_1_month">1 month</string>
    <string name="media_saving_period_forever">Forever</string>

    <!-- Room Settings -->

    <!-- room global settings-->
    <string name="room_settings_room_photo">Room Photo</string>
    <string name="room_settings_room_name">Room Name</string>
    <string name="room_settings_topic">Topic</string>
    <string name="room_settings_room_tag">Room Tag</string>
    <string name="room_settings_tag_pref_dialog_title">Tagged as:</string>

    <!-- Room settings: Room tag -->
    <string name="room_settings_tag_pref_entry_favourite">Favourite</string>
    <string name="room_settings_tag_pref_entry_low_priority">Low priority</string>
    <string name="room_settings_tag_pref_entry_none">None</string>

    <!-- room settings : access and visibility -->
    <string name="room_settings_category_access_visibility_title">Access and visibility</string>
    <string name="room_settings_directory_visibility">List this room in room directory</string>
    <string name="room_settings_room_notifications_title">Notifications</string>
    <string name="room_settings_room_access_rules_pref_title">Room Access</string>
    <string name="room_settings_room_read_history_rules_pref_title">Room History Readability</string>
    <string name="room_settings_room_read_history_rules_pref_dialog_title">Who can read history?</string>
    <string name="room_settings_room_access_rules_pref_dialog_title">Who can access this room?</string>

    <!-- Room settings, access and visibility : WHO CAN READ HISTORY? (read rule) -->
    <string name="room_settings_read_history_entry_anyone">Anyone</string>
    <string name="room_settings_read_history_entry_members_only_option_time_shared">Members only (since the point in time of selecting this option)</string>
    <string name="room_settings_read_history_entry_members_only_invited">Members only (since they were invited)</string>
    <string name="room_settings_read_history_entry_members_only_joined">Members only (since they joined)</string>

    <!-- Room settings: "Who can access this room?" (access rule) -->
    <string name="room_settings_room_access_warning">To link to a room it must have an address.</string>
    <string name="room_settings_room_access_entry_only_invited">Only people who have been invited</string>
    <string name="room_settings_room_access_entry_anyone_with_link_apart_guest">Anyone who knows the room’s link, apart from guests</string>
    <string name="room_settings_room_access_entry_anyone_with_link_including_guest">Anyone who knows the room’s link, including guests</string>

    <!-- Room settings: banned users -->
    <string name="room_settings_banned_users_title">Banned users</string>

    <!-- advanced -->
    <string name="room_settings_category_advanced_title">Advanced</string>
    <string name="room_settings_room_internal_id">This room’s internal ID</string>
    <string name="room_settings_addresses_pref_title">Addresses</string>
    <string name="room_settings_labs_pref_title">Labs</string>
    <string name="room_settings_labs_warning_message">These are experimental features that may break in unexpected ways. Use with caution.</string>
    <string name="room_settings_labs_end_to_end">End-to-End Encryption</string>
    <string name="room_settings_labs_end_to_end_is_active">End-to-End Encryption is active</string>
    <string name="room_settings_labs_end_to_end_warnings">You need to logout to be able to enable the encryption.</string>
    <string name="room_settings_never_send_to_unverified_devices_title">Encrypt to verified sessions only</string>
    <string name="room_settings_never_send_to_unverified_devices_summary">Never send encrypted messages to unverified sessions in this room from this session.</string>

    <!-- Room settings: advanced addresses -->
    <string name="room_settings_addresses_no_local_addresses">This room has no local addresses</string>
    <string name="room_settings_addresses_add_new_address">New address (e.g #foo:matrix.org")</string>

    <string name="room_settings_no_flair">This room is not showing flair for any communities</string>
    <string name="room_settings_add_new_group">New community ID (e.g +foo:matrix.org")</string>
    <string name="room_settings_invalid_group_format_dialog_title">Invalid community ID</string>
    <string name="room_settings_invalid_group_format_dialog_body">\'%s\' is not a valid community ID</string>


    <string name="room_settings_addresses_invalid_format_dialog_title">Invalid alias format</string>
    <string name="room_settings_addresses_invalid_format_dialog_body">\'%s\' is not a valid format for an alias</string>
    <string name="room_settings_addresses_disable_main_address_prompt_msg">You will have no main address specified for this room."</string>
    <string name="room_settings_addresses_disable_main_address_prompt_title">Main address warnings</string>

    <string name="room_settings_set_main_address">Set as Main Address</string>
    <string name="room_settings_unset_main_address">Unset as Main Address</string>
    <string name="room_settings_copy_room_id">Copy Room ID</string>
    <string name="room_settings_copy_room_address">Copy Room Address</string>

    <string name="room_settings_addresses_e2e_enabled">Encryption is enabled in this room.</string>
    <string name="room_settings_addresses_e2e_disabled">Encryption is disabled in this room.</string>
    <string name="room_settings_addresses_e2e_encryption_warning">Enable encryption \n(warning: cannot be disabled again!)</string>

    <!-- Directory -->
    <string name="directory_title">Directory</string>
    <string name="settings_theme">Theme</string>

    <!-- matrix error -->
    <string name="failed_to_load_timeline_position">%s was trying to load a specific point in this room’s timeline but was unable to find it.</string>

    <!-- encryption dialog -->
    <string name="encryption_information_title">End-to-end encryption information</string>

    <string name="encryption_information_device_info">Event information</string>
    <string name="encryption_information_user_id">User id</string>
    <string name="encryption_information_curve25519_identity_key">Curve25519 identity key</string>
    <string name="encryption_information_claimed_ed25519_fingerprint_key">Claimed Ed25519 fingerprint key</string>
    <string name="encryption_information_algorithm">Algorithm</string>
    <string name="encryption_information_session_id">Session ID</string>
    <string name="encryption_information_decryption_error">Decryption error</string>

    <string name="encryption_information_sender_device_information">Sender session information</string>
    <string name="encryption_information_device_name">Public name</string>
    <string name="encryption_information_device_name_with_warning">Public name (visible to people you communicate with)</string>
    <string name="device_name_warning">"A session's public name is visible to people you communicate with"</string>
    <string name="encryption_information_name">Public name</string>
    <string name="encryption_information_device_id">ID</string>
    <string name="encryption_information_device_key">Session key</string>
    <string name="encryption_information_verification">Verification</string>
    <string name="encryption_information_ed25519_fingerprint">Ed25519 fingerprint</string>

    <string name="encryption_export_e2e_room_keys">Export E2E room keys</string>
    <string name="encryption_export_room_keys">Export room keys</string>
    <string name="encryption_export_room_keys_summary">Export the keys to a local file</string>
    <string name="encryption_export_export">Export</string>
    <string name="encryption_export_notice">Please create a passphrase to encrypt the exported keys. You will need to enter the same passphrase to be able to import the keys.</string>
    <string name="encryption_export_saved_as">The E2E room keys have been saved to \'%s\'.\n\nWarning: this file may be deleted if the application is uninstalled.</string>
    <string name="encryption_exported_successfully">Keys successfully exported</string>

    <string name="encryption_message_recovery">Encrypted Messages Recovery</string>
    <string name="encryption_settings_manage_message_recovery_summary">Manage Key Backup</string>

    <string name="encryption_import_e2e_room_keys">Import E2E room keys</string>
    <string name="encryption_import_room_keys">Import room keys</string>
    <string name="encryption_import_room_keys_summary">Import the keys from a local file</string>
    <string name="encryption_import_import">Import</string>
    <string name="encryption_never_send_to_unverified_devices_title">Encrypt to verified sessions only</string>
    <string name="encryption_never_send_to_unverified_devices_summary">Never send encrypted messages to unverified sessions from this session.</string>
    <string name="encryption_import_room_keys_success">%1$d/%2$d key(s) imported with success.</string>

    <string name="encryption_information_not_verified">Not Verified</string>
    <string name="encryption_information_verified">Verified</string>
    <string name="encryption_information_blocked">Blacklisted</string>

    <string name="encryption_information_unknown_device">unknown session</string>
    <string name="encryption_information_unknown_ip">unknown ip</string>
    <string name="encryption_information_none">none</string>

    <string name="encryption_information_verify">Verify</string>
    <string name="encryption_information_unverify">Unverify</string>
    <string name="encryption_information_block">Blacklist</string>
    <string name="encryption_information_unblock">Unblacklist</string>

    <string name="encryption_information_verify_device">Verify session</string>
    <string name="encryption_information_verify_device_warning">Confirm by comparing the following with the User Settings in your other session:</string>
    <string name="encryption_information_verify_device_warning2">"If they don't match, the security of your communication may be compromised."</string>
    <string name="encryption_information_verify_key_match">I verify that the keys match</string>

    <string name="e2e_enabling_on_app_update">Element now supports end-to-end encryption but you need to log in again to enable it.\n\nYou can do it now or later from the application settings.</string>

    <!-- unknown sessions management -->
    <string name="unknown_devices_alert_title">Room contains unknown sessions</string>
    <string name="unknown_devices_alert_message">This room contains unknown sessions which have not been verified.\nThis means there is no guarantee that the sessions belong to the users they claim to.\nWe recommend you go through the verification process for each session before continuing, but you can resend the message without verifying if you prefer.\n\nUnknown sessions:</string>

    <!-- directory activity  -->
    <string name="select_room_directory">Select a room directory</string>
    <string name="directory_server_fail_to_retrieve_server">The server may be unavailable or overloaded</string>
    <string name="directory_server_type_homeserver">Type a homeserver to list public rooms from</string>
    <string name="directory_server_placeholder">Homeserver URL</string>
    <string name="directory_server_all_rooms_on_server">All rooms on %s server</string>
    <string name="directory_server_native_rooms">All native %s rooms</string>

    <!-- Lock screen-->
    <string name="lock_screen_hint">Type here…</string>

    <!-- Notifications -->
    <plurals name="notification_unread_notified_messages">
        <item quantity="one">1 unread notified message</item>
        <item quantity="other">%d unread notified messages</item>
    </plurals>
    <plurals name="notification_unread_notified_messages_in_room_msgs">
        <item quantity="one">1 unread notified message</item>
        <item quantity="other">%d unread notified messages</item>
    </plurals>
    <plurals name="notification_unread_notified_messages_in_room_rooms">
        <item quantity="one">1 room</item>
        <item quantity="other">%d rooms</item>
    </plurals>

    <plurals name="notification_compat_summary_line_for_room">
        <item quantity="one">%1$s: 1 message</item>
        <item quantity="other">%1$s: %2$d messages</item>
    </plurals>
    <plurals name="notification_compat_summary_title">
        <item quantity="one">%d notification</item>
        <item quantity="other">%d notifications</item>
    </plurals>

    <string name="notification_unread_notified_messages_in_room">%1$s in %2$s"</string>
    <string name="notification_unknown_new_event">New Event</string>
    <string name="notification_unknown_room_name">Room</string>
    <string name="notification_new_messages">New Messages</string>
    <string name="notification_new_invitation">New Invitation</string>
    <string name="notification_sender_me">Me</string>
    <string name="notification_inline_reply_failed">** Failed to send - please open room</string>
    <string name="notification_ticker_text_dm">%1$s: %2$s</string>
    <string name="notification_ticker_text_group">%1$s: %2$s %3$s</string>

    <!-- historical -->
    <string name="historical_placeholder">Search for historical</string>

    <!-- text size selection -->
    <string name="font_size">Font size</string>
    <string name="tiny">Tiny</string>
    <string name="small">Small</string>
    <string name="normal">Normal</string>
    <string name="large">Large</string>
    <string name="larger">Larger</string>
    <string name="largest">Largest</string>
    <string name="huge">Huge</string>

    <!-- Widget-->
    <string name="widget_no_power_to_manage">You need permission to manage widgets in this room</string>
    <string name="widget_creation_failure">Widget creation has failed</string>
    <string name="settings_labs_create_conference_with_jitsi">Create conference calls with jitsi</string>
    <string name="widget_delete_message_confirmation">Are you sure you want to delete the widget from this room?</string>
    <plurals name="active_widgets">
        <item quantity="one">1 active widget</item>
        <item quantity="other">%d active widgets</item>
    </plurals>
    <string name="active_widget_view_action">"VIEW"</string>
    <string name="active_widgets_title">"Active widgets"</string>


    <string name="room_widget_activity_title">Widget</string>
    <string name="room_widget_permission_title">Load Widget</string>
    <string name="room_widget_permission_added_by">This widget was added by:</string>
    <string name="room_widget_permission_webview_shared_info_title">Using it may set cookies and share data with %s:</string>
    <string name="room_widget_permission_shared_info_title">Using it may share data with %s:</string>
    <string name="room_widget_failed_to_load">Failed to load widget.\n%s</string>
    <string name="room_widget_reload">Reload widget</string>
    <string name="room_widget_open_in_browser">Open in browser</string>
    <string name="room_widget_revoke_access">Revoke access for me</string>

    <string name="room_widget_permission_display_name">Your display name</string>
    <string name="room_widget_permission_avatar_url">Your avatar URL</string>
    <string name="room_widget_permission_user_id">Your user ID</string>
    <string name="room_widget_permission_theme">Your theme</string>
    <string name="room_widget_permission_widget_id">Widget ID</string>
    <string name="room_widget_permission_room_id">Room ID</string>


    <string name="error_jitsi_not_supported_on_old_device">Sorry, conference calls with Jitsi are not supported on old devices (devices with Android OS below 5.0)</string>
    <string name="room_widget_resource_permission_title">This widget wants to use the following resources:</string>
    <string name="room_widget_resource_grant_permission">Allow</string>
    <string name="room_widget_resource_decline_permission">Block All</string>
    <string name="room_widget_webview_access_camera">Use the camera</string>
    <string name="room_widget_webview_access_microphone">Use the microphone</string>
    <string name="room_widget_webview_read_protected_media">Read DRM protected Media</string>

    <!-- Widget Integration Manager -->

    <string name="widget_integration_unable_to_create">Unable to create widget.</string>
    <string name="widget_integration_failed_to_send_request">Failed to send request.</string>
    <string name="widget_integration_positive_power_level">Power level must be positive integer.</string>
    <string name="widget_integration_must_be_in_room">You are not in this room.</string>
    <string name="widget_integration_no_permission_in_room">You do not have permission to do that in this room.</string>
    <string name="widget_integration_missing_room_id">Missing room_id in request.</string>
    <string name="widget_integration_missing_user_id">Missing user_id in request.</string>
    <string name="widget_integration_room_not_visible">Room %s is not visible.</string>
    <string name="widget_integration_missing_parameter">A required parameter is missing.</string>
    <string name="widget_integration_invalid_parameter">A parameter is not valid.</string>
    <string name="integration_manager_not_configured">No integration manager configured.</string>
    <string name="room_add_matrix_apps">Add Matrix apps</string>
    <string name="settings_labs_native_camera">Use native camera</string>
    <string name="settings_labs_native_camera_summary">Start the system camera instead of the custom camera screen.</string>
    <string name="settings_labs_keyboard_options_to_send_message">Use keyboard enter key to send message</string>
    <string name="settings_labs_enable_send_voice">Send voice messages</string>
    <string name="settings_labs_enable_send_voice_summary">This option requires a third party application to record the messages.</string>
    <string name="widget_integration_review_terms">To continue you need to accept the Terms of this service.</string>

    <!-- share keys -->
    <string name="you_added_a_new_device">You added a new session \'%s\', which is requesting encryption keys.</string>
    <string name="you_added_a_new_device_with_info">A new session is requesting encryption keys.\Session name: %1$s\nLast seen: %2$s\nIf you didn’t log in on another session, ignore this request.</string>
    <string name="your_unverified_device_requesting">Your unverified session  \'%s\' is requesting encryption keys.</string>
    <string name="your_unverified_device_requesting_with_info">An unverified session is requesting encryption keys.\nSession name: %1$s\nLast seen: %2$s\nIf you didn’t log in on another session, ignore this request.</string>

    <string name="start_verification">Start verification</string>
    <!-- Keep the label as small as possible-->
    <string name="start_verification_short_label">Verify</string>
    <string name="share_without_verifying">Share without verifying</string>
    <!-- Keep the label as small as possible-->
    <string name="share_without_verifying_short_label">Share</string>
    <string name="key_share_request">Key Share Request</string>
    <string name="ignore_request">Ignore request</string>
    <!-- Keep the label as small as possible-->
    <string name="ignore_request_short_label">Ignore</string>

    <!-- conference call -->
    <string name="conference_call_warning_title">Warning!</string>
    <string name="conference_call_warning_message">Conference calling is in development and may not be reliable.</string>

    <!-- slash commands -->
    <string name="command_error">Command error</string>
    <string name="unrecognized_command">Unrecognized command: %s</string>
    <string name="command_problem_with_parameters">The command \"%s\" needs more parameters, or some parameters are incorrect.</string>
    <string name="command_description_emote">Displays action</string>
    <string name="command_description_ban_user">Bans user with given id</string>
    <string name="command_description_unban_user">Unbans user with given id</string>
    <string name="command_description_op_user">Define the power level of a user</string>
    <string name="command_description_deop_user">Deops user with given id</string>
    <string name="command_description_invite_user">Invites user with given id to current room</string>
    <string name="command_description_join_room">Joins room with given alias</string>
    <string name="command_description_part_room">Leave room</string>
    <string name="command_description_topic">Set the room topic</string>
    <string name="command_description_kick_user">Kicks user with given id</string>
    <string name="command_description_nick">Changes your display nickname</string>
    <string name="command_description_markdown">On/Off markdown</string>
    <string name="command_description_clear_scalar_token">To fix Matrix Apps management</string>

    <string name="markdown_has_been_enabled">Markdown has been enabled.</string>
    <string name="markdown_has_been_disabled">Markdown has been disabled.</string>

    <!-- notification statuses -->
    <string name="notification_off">Off</string>
    <string name="notification_silent">Silent</string>
    <string name="notification_noisy">Noisy</string>

    <string name="encrypted_message">Encrypted message</string>

    <!-- groups creation -->
    <string name="create">Create</string>
    <string name="create_community">Create Community</string>
    <string name="community_name">Community name</string>
    <string name="community_name_hint">Example</string>
    <string name="community_id">Community Id</string>
    <string name="community_id_hint">example</string>

    <!-- group details -->
    <string name="group_details_home">Home</string>
    <string name="group_details_people">People</string>
    <string name="group_details_rooms">Rooms</string>
    <string name="no_users_placeholder">No users</string>

    <string name="rooms">Rooms</string>
    <string name="joined">Joined</string>
    <string name="invited">Invited</string>
    <string name="filter_group_members">Filter group members</string>
    <string name="filter_group_rooms">Filter group rooms</string>

    <plurals name="group_members">
        <item quantity="one">1 member</item>
        <item quantity="other">%d members</item>
    </plurals>

    <plurals name="group_rooms">
        <item quantity="one">1 room</item>
        <item quantity="other">%d rooms</item>
    </plurals>
    <string name="group_no_long_description">The community admin has not provided a long description for this community.</string>

    <string name="has_been_kicked">You have been kicked from %1$s by %2$s</string>
    <string name="has_been_banned">You have been banned from %1$s by %2$s</string>
    <string name="reason_colon">Reason: %1$s</string>
    <string name="rejoin">Rejoin</string>
    <string name="forget_room">Forget room</string>

    <!-- Miscellaneous image descriptions for accessibility -->
    <string name="receipt_avatar">Receipt avatar</string>
    <string name="notice_avatar">Notice avatar</string>
    <string name="avatar">Avatar</string>

    <!-- Consent modal -->
    <string name="dialog_user_consent_content">To continue using the %1$s homeserver you must review and agree to the terms and conditions.</string>
    <string name="dialog_user_consent_submit">Review now</string>

    <!-- Deactivate account screen -->
    <string name="deactivate_account_title">Deactivate Account</string>
    <string name="deactivate_account_content">This will make your account permanently unusable. You will not be able to log in, and no one will be able to re-register the same user ID. This will cause your account to leave all rooms it is participating in, and it will remove your account details from your identity server. <b>This action is irreversible</b>.\n\nDeactivating your account <b>does not by default cause us to forget messages you have sent</b>. If you would like us to forget your messages, please tick the box below.\n\nMessage visibility in Matrix is similar to email. Our forgetting your messages means that messages you have sent will not be shared with any new or unregistered users, but registered users who already have access to these messages will still have access to their copy.</string>
    <string name="deactivate_account_delete_checkbox">Please forget all messages I have sent when my account is deactivated (Warning: this will cause future users to see an incomplete view of conversations)</string>
    <string name="deactivate_account_prompt_password">To continue, please enter your password:</string>
    <string name="deactivate_account_submit">Deactivate Account</string>

    <string name="error_empty_field_enter_user_name">Please enter a username.</string>
    <string name="error_empty_field_your_password">Please enter your password.</string>
    <string name="room_tombstone_versioned_description">This room has been replaced and is no longer active</string>
    <string name="room_tombstone_continuation_link">The conversation continues here</string>
    <string name="room_tombstone_continuation_description">This room is a continuation of another conversation</string>
    <string name="room_tombstone_predecessor_link">Click here to see older messages</string>

    <!-- Resource limit-->
    <string name="resource_limit_exceeded_title">Resource Limit Exceeded</string>
    <string name="resource_limit_contact_action">"Contact Administrator"</string>

    <!-- Will be a link to send an email -->
    <string name="resource_limit_contact_admin">"contact your service administrator"</string>

    <string name="resource_limit_soft_default">"This homeserver has exceeded one of its resource limits so <b>some users will not be able to log in</b>."</string>
    <string name="resource_limit_hard_default">"This homeserver has exceeded one of its resource limits."</string>

    <string name="resource_limit_soft_mau"> "This homeserver has hit its Monthly Active User limit so "<b>some users will not be able to log in</b>."</string>
    <string name="resource_limit_hard_mau">"This homeserver has hit its Monthly Active User limit."</string>

    <!-- Parameter %s will be replaced by the value of string resource_limit_contact_admin -->
    <string name="resource_limit_soft_contact">"Please %s to get this limit increased."</string>
    <!-- Parameter %s will be replaced by the value of string resource_limit_contact_admin -->
    <string name="resource_limit_hard_contact">"Please %s to continue using this service."</string>

    <!-- Lazy loading -->
    <string name="settings_lazy_loading_title">Lazy load rooms members</string>
    <string name="settings_lazy_loading_description">Increase performance by only loading room members on first view.</string>
    <string name="error_lazy_loading_not_supported_by_home_server">Your homeserver does not support lazy loading of room members yet. Try later.</string>

    <!-- Other errors -->
    <string name="unknown_error">Sorry, an error occurred</string>

    <!-- Expand/Collapse room member changes -->
    <string name="merged_events_expand">expand</string>
    <string name="merged_events_collapse">collapse</string>

    <string name="settings_info_area_show">Show the info area</string>
    <string name="show_info_area_always">Always</string>
    <string name="show_info_area_messages_and_errors">For messages and errors</string>
    <string name="show_info_area_only_errors">Only for errors</string>

    <string name="generic_label">%1$s:</string>
    <string name="generic_label_and_value">%1$s: %2$s</string>
    <string name="plus_x">+%d</string>
    <string name="x_plus">%d+</string>
    <string name="no_valid_google_play_services_apk">No valid Google Play Services APK found. Notifications may not work properly.</string>

    <!-- String for Play Store -->
    <string name="store_title">Element - Communicate, your way</string>
    <string name="store_whats_new">"We’re always making changes and improvements to Element.
The complete changelog can be found here: %1$s.
To make sure you don’t miss a thing, just keep your updates turned on."</string>
    <string name="store_short_description">A universal secure chat app entirely under your control.</string>
    <string name="store_full_description">"A chat app, under your control and entirely flexible. Element lets you communicate the way you want. Made for [matrix] - the standard for open, decentralised communication.

Get a free matrix.org account, get your own server at https://modular.im, or use another Matrix server.

Why choose Element?

• COMPLETE COMMUNICATION: Build rooms around your teams, your friends, your community - however you like! Chat, share files, add widgets and make voice and video calls - all free of charge.

• POWERFUL INTEGRATIONS: Use Element with the tools you know and love. With Element you can even chat with users and groups on other chat apps.

• PRIVATE AND SECURE: Keep your conversations secret. State of the art end-to-end encryption ensures that private communication stays private.

• OPEN, NOT CLOSED: Open source, and built on Matrix. Own your own data by hosting your own server, or selecting one you trust.

• EVERYWHERE YOU ARE: Stay in touch wherever you are with fully synchronised message history across all your devices and online at https://riot.im."</string>

    <!-- Passphrase -->
    <string name="passphrase_create_passphrase">Create passphrase</string>
    <string name="passphrase_confirm_passphrase">Confirm passphrase</string>
    <string name="passphrase_enter_passphrase">Enter passphrase</string>
    <string name="passphrase_passphrase_does_not_match">Passphrase doesn’t match</string>
    <string name="passphrase_empty_error_message">Please enter a passphrase</string>
    <string name="passphrase_passphrase_too_weak">Passphrase is too weak</string>

    <!-- Key Backup -->

    <string name="keys_backup_passphrase_not_empty_error_message">Please delete the passphrase if you want Element to generate a recovery key.</string>
    <string name="keys_backup_no_session_error">No Matrix session available</string>

    <string name="keys_backup_setup_step1_title">Never lose encrypted messages</string>
    <string name="keys_backup_setup_step1_description">Messages in encrypted rooms are secured with end-to-end encryption. Only you and the recipient(s) have the keys to read these messages.\n\nSecurely back up your keys to avoid losing them.</string>
    <string name="keys_backup_setup">Start using Key Backup</string>
    <string name="keys_backup_setup_step1_advanced">(Advanced)</string>
    <string name="keys_backup_setup_step1_manual_export">Manually export keys</string>

    <string name="keys_backup_setup_step2_text_title">Secure your backup with a Passphrase.</string>
    <string name="keys_backup_setup_step2_text_description">We’ll store an encrypted copy of your keys on your homeserver. Protect your backup with a passphrase to keep it secure.\n\nFor maximum security, this should be different from your account password.</string>
    <string name="keys_backup_setup_step2_button_title">Set Passphrase</string>
    <string name="keys_backup_setup_creating_backup">Creating Backup</string>
    <string name="keys_backup_setup_step1_recovery_key_alternative">Or, secure your backup with a Recovery Key, saving it somewhere safe.</string>
    <string name="keys_backup_setup_step2_skip_button_title">(Advanced) Set up with Recovery Key</string>
    <string name="keys_backup_setup_step3_success_title">Success !</string>
    <string name="keys_backup_setup_step3_text_line1">Your keys are being backed up.</string>
    <string name="keys_backup_setup_step3_text_line2">Your recovery key is a safety net - you can use it to restore access to your encrypted messages if you forget your passphrase.\nKeep your recovery key somewhere very secure, like a password manager (or a safe)</string>
    <string name="keys_backup_setup_step3_text_line2_no_passphrase">Keep your recovery key somewhere very secure, like a password manager (or a safe)</string>
    <string name="keys_backup_setup_step3_button_title">Done</string>
    <string name="keys_backup_setup_step3_button_title_no_passphrase">I’ve made a copy</string>
    <string name="keys_backup_setup_step3_copy_button_title">Save Recovery Key</string>
    <string name="keys_backup_setup_step3_share_recovery_file">Share</string>
    <string name="keys_backup_setup_step3_save_button_title">Save as File</string>
    <string name="recovery_key_export_saved_as_warning">The recovery key has been saved to \'%s\'.\n\nWarning: this file may be deleted if the application is uninstalled.</string>
    <string name="recovery_key_export_saved">The recovery key has been saved.</string>

    <string name="keys_backup_setup_override_backup_prompt_tile">A backup already exist on your HomeServer</string>
    <string name="keys_backup_setup_override_backup_prompt_description">It looks like you already have setup key backup from another session. Do you want to replace it with the one you’re creating?</string>
    <string name="keys_backup_setup_override_replace">Replace</string>
    <string name="keys_backup_setup_override_stop">Stop</string>

    <string name="keys_backup_setup_step3_please_make_copy">Please make a copy</string>
    <string name="keys_backup_setup_step3_share_intent_chooser_title">Share recovery key with…</string>
    <string name="keys_backup_setup_step3_generating_key_status">Generating Recovery Key using passphrase, this process can take several seconds.</string>
    <string name="recovery_key">Recovery Key</string>
    <string name="unexpected_error">Unexpected error</string>
    <string name="keys_backup_setup_backup_started_title">Backup Started</string>
    <string name="keys_backup_setup_backup_started_message">Your encryption keys are now being backed up in the background to your homeserver. The initial backup could take several minutes.</string>


    <string name="keys_backup_setup_skip_title">Are you sure?</string>
    <string name="keys_backup_setup_skip_msg">You may lose access to your messages if you log out or lose this device.</string>

    <string name="keys_backup_restore_is_getting_backup_version">Fetching backup version…</string>
    <string name="keys_backup_restore_with_passphrase">Use your recovery passphrase to unlock your encrypted messages history</string>
    <string name="keys_backup_restore_use_recovery_key">use your recovery key</string>
    <!-- %s will be replaced by the keys_backup_restore_use_recovery_key key  -->
    <string name="keys_backup_restore_with_passphrase_helper_with_link">Don’t know your recovery passphrase, you can %s.</string>

    <string name="keys_backup_restore_with_recovery_key">Use your Recovery Key to unlock your encrypted messages history</string>
    <string name="keys_backup_restore_key_enter_hint">Enter Recovery Key</string>

    <string name="keys_backup_restore_setup_recovery_key">Message Recovery</string>

    <!-- %s will be replaced by the keys_backup_restore_setup_recovery_key key  -->
    <string name="keys_backup_restore_with_key_helper">Lost your recovery key? You can set up a new one in settings.</string>
    <string name="keys_backup_passphrase_error_decrypt">Backup could not be decrypted with this passphrase: please verify that you entered the correct recovery passphrase.</string>
    <string name="network_error_please_check_and_retry">Network error: please check your connection and retry.</string>

    <string name="keys_backup_restoring_waiting_message">Restoring backup:</string>
    <string name="keys_backup_restoring_computing_key_waiting_message">Computing recovery key…</string>
    <string name="keys_backup_restoring_downloading_backup_waiting_message">Downloading keys…</string>
    <string name="keys_backup_restoring_importing_keys_waiting_message">Importing keys…</string>
    <string name="keys_backup_unlock_button">Unlock History</string>
    <string name="keys_backup_recovery_code_empty_error_message">Please enter a recovery key</string>
    <string name="keys_backup_recovery_code_error_decrypt">Backup could not be decrypted with this recovery key: please verify that you entered the correct recovery key.</string>

    <!-- %s will be replaced by an emoji -->
    <string name="keys_backup_restore_success_title">Backup Restored %s !</string>
    <string name="keys_backup_restore_success_description">Restored %1$d session keys, and added %2$d new key(s) that was not known by this session</string>
    <plurals name="keys_backup_restore_success_description_part1">
        <item quantity="one">Restored a backup with %d key.</item>
        <item quantity="other">Restored a backup with %d keys.</item>
    </plurals>
    <plurals name="keys_backup_restore_success_description_part2">
        <item quantity="one">%d new key has been added to this session.</item>
        <item quantity="other">%d new keys have been added to this session.</item>
    </plurals>

    <string name="keys_backup_get_version_error">Failed to get latest restore keys version (%s).</string>
    <string name="keys_backup_no_keysbackup_sdk_error">Session crypto is not activated</string>


    <string name="keys_backup_settings_restore_backup_button">Restore from Backup</string>
    <string name="keys_backup_settings_delete_backup_button">Delete Backup</string>

    <string name="keys_backup_settings_status_ok">Key Backup has been correctly set up for this session.</string>
    <string name="keys_backup_settings_status_ko">Key Backup is not active on this session.</string>
    <string name="keys_backup_settings_status_not_setup">Your keys are not being backed up from this session.</string>

    <string name="keys_backup_settings_signature_from_unknown_device">Backup has a signature from unknown session with ID %s.</string>
    <string name="keys_backup_settings_valid_signature_from_this_device">Backup has a valid signature from this session.</string>
    <string name="keys_backup_settings_valid_signature_from_verified_device">Backup has a valid signature from verified session %s.</string>
    <string name="keys_backup_settings_valid_signature_from_unverified_device">Backup has a valid signature from unverified session %s</string>
    <string name="keys_backup_settings_invalid_signature_from_verified_device">Backup has a invalid signature from verified session %s</string>
    <string name="keys_backup_settings_invalid_signature_from_unverified_device">Backup has a invalid signature from unverified session %s</string>
    <string name="keys_backup_get_trust_error">Failed to get trust info for backup (%s).</string>

    <!-- renamed key keys_backup_settings_verify_device_now -->
    <string name="keys_backup_settings_untrusted_backup">To use Key Backup on this session, restore with your passphrase or recovery key now.</string>
    <string name="keys_backup_settings_deleting_backup">Deleting backup…</string>
    <string name="keys_backup_settings_delete_backup_error">Failed to delete backup (%s)</string>

    <string name="keys_backup_settings_checking_backup_state">Checking backup state</string>
    <string name="keys_backup_settings_delete_confirm_title">Delete Backup</string>
    <string name="keys_backup_settings_delete_confirm_message">Delete your backed up encryption keys from the server? You will no longer be able to use your recovery key to read encrypted message history.</string>

    <string name="new_recovery_method_popup_title">New Key Backup</string>
    <string name="new_recovery_method_popup_description">A new secure message key backup has been detected.\n\nIf you didn’t set the new recovery method, an attacker may be trying to access your account. Change your account password and set a new recovery method immediately in Settings.</string>
    <string name="new_recovery_method_popup_was_me">It was me</string>

    <!-- Keys backup banner -->
    <string name="keys_backup_banner_setup_line1">Never lose encrypted messages</string>
    <string name="keys_backup_banner_setup_line2">Start using Key Backup</string>

    <string name="secure_backup_banner_setup_line1">Secure Backup</string>
    <string name="secure_backup_banner_setup_line2">Safeguard against losing access to encrypted messages &amp; data</string>

    <string name="keys_backup_banner_recover_line1">Never lose encrypted messages</string>
    <string name="keys_backup_banner_recover_line2">Use Key Backup</string>

    <string name="keys_backup_banner_update_line1">New secure message keys</string>
    <string name="keys_backup_banner_update_line2">Manage in Key Backup</string>

    <string name="keys_backup_banner_in_progress">Backing up your keys. This may take several minutes…</string>


    <string name="secure_backup_setup">Set Up Secure Backup</string>

    <!-- Keys backup info -->
    <string name="keys_backup_info_keys_all_backup_up">All keys backed up</string>
    <plurals name="keys_backup_info_keys_backing_up">
        <item quantity="one">Backing up %d key…</item>
        <item quantity="other">Backing up %d keys…</item>
    </plurals>

    <string name="keys_backup_info_title_version">Version</string>
    <string name="keys_backup_info_title_algorithm">Algorithm</string>
    <string name="keys_backup_info_title_signature">Signature</string>

    <string name="autodiscover_invalid_response">Invalid homeserver discovery response</string>
    <string name="autodiscover_well_known_autofill_dialog_title">"Autocomplete Server Options</string>
    <string name="autodiscover_well_known_autofill_dialog_message">Element detected a custom server configuration for your userId domain \"%1$s\":\n%2$s</string>
    <string name="autodiscover_well_known_autofill_confirm">Use Config</string>

    <string name="invalid_or_expired_credentials">You have been logged out due to invalid or expired credentials.</string>

    <string name="sas_verify_title">Verify by comparing a short text string.</string>
    <string name="sas_security_advise">For maximum security, we recommend you do this in person or use another trusted means of communication.</string>
    <string name="sas_verify_start_button_title">Begin Verifying</string>
    <string name="sas_incoming_request_title">Incoming Verification Request</string>
    <string name="sas_incoming_request_description">Verify this session to mark it as trusted. Trusting sessions of partners gives you extra peace of mind when using end-to-end encrypted messages."</string>
    <string name="sas_incoming_request_description_2">Verifying this session will mark it as trusted, and also mark your session as trusted to the partner."</string>

    <string name="sas_emoji_description">Verify this session by confirming the following emoji appear on the screen of the partner"</string>
    <string name="sas_decimal_description">Verify this session by confirming the following numbers appear on the screen of the partner"</string>

    <string name="sas_incoming_verification_request_dialog">You received an incoming verification request.</string>
    <string name="sas_view_request_action">View request</string>
    <string name="sas_waiting_for_partner">Waiting for partner to confirm…</string>

    <string name="sas_verified">Verified!</string>
    <string name="sas_verified_successful">You\'ve successfully verified this session.</string>
    <string name="sas_verified_successful_description">Secure messages with this user are end-to-end encrypted and not able to be read by third parties.</string>
    <string name="sas_got_it">Got it</string>

    <string name="sas_verifying_keys">Nothing appearing? Not all clients supports interactive verification yet. Use legacy verification.</string>
    <string name="sas_legacy_verification_button_title">Use legacy verification.</string>

    <string name="sas_verification_request_notification_channel_title">Key Verification</string>
    <string name="sas_cancelled_dialog_title">Request Cancelled</string>
    <string name="sas_cancelled_by_other">The other party cancelled the verification.\n%s</string>
    <string name="sas_cancelled_by_me">The verification is canceled.\nReason: %s</string>

    <string name="sas_verification_request_notification_channel">Interactive Session Verification</string>
    <string name="sas_incoming_request_notif_title">Verification Request</string>
    <string name="sas_incoming_request_notif_content">%s wants to verify your session</string>

    <!-- SAS Errors -->
    <string name="sas_error_m_user">The user cancelled the verification</string>
    <string name="sas_error_m_timeout">The verification process timed out</string>
    <string name="sas_error_m_unknown_transaction">The session does not know about that transaction</string>
    <string name="sas_error_m_unknown_method">The session can’t agree on a key agreement, hash, MAC, or SAS method</string>
    <string name="sas_error_m_mismatched_commitment">The hash commitment did not match</string>
    <string name="sas_error_m_mismatched_sas">The SAS did not match</string>
    <string name="sas_error_m_unexpected_message">The session received an unexpected message</string>
    <string name="sas_error_m_invalid_message">An invalid message was received</string>
    <string name="sas_error_m_key_mismatch">Key mismatch</string>
    <string name="sas_error_m_user_error">User mismatch</string>
    <string name="sas_error_unknown">Unknown Error</string>

    <!-- Identity server -->
    <string name="identity_server_not_defined">You are not using any Identity Server</string>
    <string name="identity_server_not_defined_for_password_reset">No identity server is configured, it is required to reset your password.</string>

    <string name="security_warning_identity_server">"Previous versions of Element had a security bug which could give your Identity Server (%1$s) access to your account. If you trust %2$s, you can ignore this; otherwise please logout and login again.\n\nRead more details here:\nhttps://medium.com/@RiotChat/36b4792ea0d6"</string>

    <string name="error_user_already_logged_in">It looks like you’re trying to connect to another homeserver. Do you want to sign out?</string>

    <!-- String for RiotX -->
    <string name="edit">Edit</string>
    <string name="reply">Reply</string>

    <string name="global_retry">"Retry"</string>
    <string name="room_list_empty">"Join a room to start using the app."</string>
    <string name="send_you_invite">"Sent you an invitation"</string>
    <string name="invited_by">Invited by %s</string>

    <string name="room_list_catchup_empty_title">You’re all caught up!</string>
    <string name="room_list_catchup_empty_body">You have no more unread messages</string>
    <string name="room_list_catchup_welcome_title">Welcome home!</string>
    <string name="room_list_catchup_welcome_body">Catch up on unread messages here</string>
    <string name="room_list_people_empty_title">Conversations</string>
    <string name="room_list_people_empty_body">Your direct message conversations will be displayed here</string>
    <string name="room_list_rooms_empty_title">Rooms</string>
    <string name="room_list_rooms_empty_body">Your rooms will be displayed here</string>

    <string name="title_activity_emoji_reaction_picker">Reactions</string>
    <string name="reactions_agree">Agree</string>
    <string name="reactions_like">Like</string>
    <string name="message_add_reaction">Add Reaction</string>
    <string name="message_view_reaction">View Reactions</string>
    <string name="reactions">Reactions</string>

    <string name="event_redacted">Message deleted</string>
    <string name="settings_show_redacted">Show removed messages</string>
    <string name="settings_show_redacted_summary">Show a placeholder for removed messages</string>
    <string name="event_redacted_by_user_reason">Event deleted by user</string>
    <string name="event_redacted_by_admin_reason">Event moderated by room admin</string>
    <string name="last_edited_info_message">Last edited by %1$s on %2$s</string>


    <string name="malformed_message">Malformed event, cannot display</string>
    <string name="create_new_room">Create New Room</string>
    <string name="error_no_network">No network. Please check your Internet connection.</string>
    <string name="action_change">"Change"</string>
    <string name="change_room_directory_network">"Change network"</string>
    <string name="please_wait">"Please wait…"</string>
    <string name="group_all_communities">"All Communities"</string>

    <string name="room_preview_no_preview">"This room can't be previewed"</string>
    <string name="room_preview_world_readable_room_not_supported_yet">"The preview of world-readable room is not supported yet in Element"</string>

    <string name="fab_menu_create_room">"Rooms"</string>
    <string name="fab_menu_create_chat">"Direct Messages"</string>

    <!-- Create room screen -->
    <string name="create_room_title">"New Room"</string>
    <string name="create_room_action_create">"CREATE"</string>
    <string name="create_room_name_hint">"Room name"</string>
    <string name="create_room_public_title">"Public"</string>
    <string name="create_room_public_description">"Anyone will be able to join this room"</string>
    <string name="create_room_directory_title">"Room Directory"</string>
    <string name="create_room_directory_description">"Publish this room in the room directory"</string>

    <string name="keys_backup_unable_to_get_trust_info">"An error occurred getting trust info"</string>
    <string name="keys_backup_unable_to_get_keys_backup_data">"An error occurred getting keys backup data"</string>

    <string name="alpha_disclaimer_title">Welcome to the beta!</string>
    <string name="alpha_disclaimer_content_line_1">"While Element is in early development, some features may be missing and you may experience bugs."</string>
    <!-- The parameter will be replaced by the value of string alpha_disclaimer_content_line_2_gplay_colored_part -->
    <string name="alpha_disclaimer_content_line_2_gplay">"The latest feature list is always in the %1$s, and if you find bugs please submit a report in the top left menu of Home, and we’ll fix them as quickly as we can."</string>
    <string name="alpha_disclaimer_content_line_2_gplay_colored_part">"Play Store description"</string>
    <string name="alpha_disclaimer_content_line_2_fdroid">"If you find bugs please submit a report in the top left menu of Home, and we’ll fix them as quickly as we can."</string>

    <string name="import_e2e_keys_from_file">"Import e2e keys from file \"%1$s\"."</string>

    <string name="settings_sdk_version">Matrix SDK Version</string>
    <string name="settings_other_third_party_notices">Other third party notices</string>
    <string name="navigate_to_room_when_already_in_the_room">You are already viewing this room!</string>

    <string name="quick_reactions">Quick Reactions</string>

    <!-- Settings -->
    <string name="settings_general_title">General</string>
    <string name="settings_preferences">Preferences</string>
    <string name="settings_security_and_privacy">Security &amp; Privacy</string>
    <string name="settings_expert">Expert</string>
    <string name="settings_push_rules">Push Rules</string>
    <string name="settings_push_rules_no_rules">No push rules defined</string>
    <string name="settings_push_gateway_no_pushers">No registered push gateways</string>

    <string name="push_gateway_item_app_id">app_id:</string>
    <string name="push_gateway_item_push_key">push_key:</string>
    <string name="push_gateway_item_app_display_name">app_display_name:</string>
    <string name="push_gateway_item_device_name">session_name:</string>
    <string name="push_gateway_item_url">Url:</string>
    <string name="push_gateway_item_format">Format:</string>

    <string name="preference_voice_and_video">Voice &amp; Video</string>
    <string name="preference_root_help_about">Help &amp; About</string>


    <string name="settings_troubleshoot_test_token_registration_quick_fix">Register token</string>

    <string name="send_suggestion">Make a suggestion</string>
    <string name="send_suggestion_content">Please write your suggestion below.</string>
    <string name="send_suggestion_report_placeholder">Describe your suggestion here</string>
    <string name="send_suggestion_sent">Thanks, the suggestion has been successfully sent</string>
    <string name="send_suggestion_failed">The suggestion failed to be sent (%s)</string>

    <string name="settings_labs_show_hidden_events_in_timeline">Show hidden events in timeline</string>

    <!-- String for Play Store, for RiotX -->
    <string name="store_riotx_title">Element - Next Generation Matrix Client</string>
    <string name="store_riotx_short_description">A faster and lighter client for Matrix using the latest Android frameworks</string>
    <string name="store_riotx_full_description">"Element is a new client for the Matrix protocol (Matrix.org): an open network for secure, decentralised communication. Element is a full rewrite of the Riot Android client, based on a full rewrite of the Matrix Android SDK.

Disclaimer: This is a beta version. Element is currently in active development and contains limitations and (we hope not too many) bugs. All feedback is welcome!

Element supports:
• Login to an existing account
• Create room and join public rooms
• Accept and reject invitations
• List users rooms
• View room details
• Send text messages
• Send attachment
• Read and write messages in encrypted rooms
• Crypto: E2E keys backup, advance device verification, key share request and answer
• Push notification
• Light, Dark and Black themes

Not all features in Riot are implemented in Element yet. Main missing (and coming soon!) features:
• Room settings (list room members, etc.)
• Calls
• Widgets
• …"</string>

    <string name="bottom_action_people_x">Direct Messages</string>

    <string name="send_file_step_idle">Waiting…</string>
    <string name="send_file_step_encrypting_thumbnail">Encrypting thumbnail…</string>
    <string name="send_file_step_sending_thumbnail">Sending thumbnail (%1$s / %2$s)</string>
    <string name="send_file_step_encrypting_file">Encrypting file…</string>
    <string name="send_file_step_sending_file">Sending file (%1$s / %2$s)</string>

    <string name="downloading_file">Downloading file %1$s…</string>
    <string name="downloaded_file">File %1$s has been downloaded!</string>

    <string name="edited_suffix">"(edited)"</string>

    <!-- param will be replaced by the value of riotx_no_registration_notice_colored_part -->
    <string name="riotx_no_registration_notice">%1$s to create an account.</string>
    <string name="riotx_no_registration_notice_colored_part">Use the old app</string>


    <string name="message_edits">Message Edits</string>
    <string name="no_message_edits_found">No edits found</string>

    <!-- Room filtering -->
    <string name="room_filtering_filter_hint">Filter conversations…</string>
    <string name="room_filtering_footer_title">Can’t find what you’re looking for?</string>
    <string name="room_filtering_footer_create_new_room">Create a new room</string>
    <string name="room_filtering_footer_create_new_direct_message">Send a new direct message</string>
    <string name="room_filtering_footer_open_room_directory">View the room directory</string>

    <string name="room_directory_search_hint">Name or ID (#example:matrix.org)</string>

    <string name="labs_swipe_to_reply_in_timeline">Enable swipe to reply in timeline</string>
    <string name="labs_merge_e2e_in_timeline">Merge failed to decrypt message in timeline</string>
    <string name="labs_show_unread_notifications_as_tab">Add a dedicated tab for unread notifications on main screen.</string>

    <string name="link_copied_to_clipboard">Link copied to clipboard</string>

    <string name="add_by_matrix_id">Add by matrix ID</string>
    <string name="creating_direct_room">"Creating room…"</string>
    <string name="direct_room_no_known_users">"No result found, use Add by matrix ID to search on server."</string>
    <string name="direct_room_start_search">"Start typing to get results"</string>
    <string name="direct_room_filter_hint">"Filter by username or ID…"</string>

    <string name="joining_room">"Joining room…"</string>

    <string name="message_view_edit_history">View Edit History</string>

    <!-- Terms -->
    <string name="terms_of_service">Terms of Service</string>
    <string name="review_terms">Review Terms</string>
    <string name="terms_description_for_identity_server">Be discoverable by others</string>
    <string name="terms_description_for_integration_manager">Use Bots, bridges, widgets and sticker packs</string>

    <string name="read_at">Read at</string>


    <string name="identity_server">Identity server</string>
    <string name="disconnect_identity_server">Disconnect identity server</string>
    <string name="add_identity_server">Configure identity server</string>
    <string name="change_identity_server">Change identity server</string>
    <string name="settings_discovery_identity_server_info">You are currently using %1$s to discover and be discoverable by existing contacts you know.</string>
    <string name="settings_discovery_identity_server_info_none">You are not currently using an identity server. To discover and be discoverable by existing contacts you know, configure one below.</string>
    <string name="settings_discovery_emails_title">Discoverable email addresses</string>
    <string name="settings_discovery_no_mails">Discovery options will appear once you have added an email.</string>
    <string name="settings_discovery_no_msisdn">Discovery options will appear once you have added a phone number.</string>
    <string name="settings_discovery_disconnect_identity_server_info">Disconnecting from your identity server will mean you won’t be discoverable by other users and you won’t be able to invite others by email or phone.</string>
    <string name="settings_discovery_msisdn_title">Discoverable phone numbers</string>
    <string name="settings_discovery_confirm_mail">We sent you a confirm email to %s, check your email and click on the confirmation link</string>
    <string name="settings_discovery_confirm_mail_not_clicked">We sent you a confirm email to %s, please first check your email and click on the confirmation link</string>
    <string name="settings_discovery_mail_pending">Pending</string>

    <string name="settings_discovery_enter_identity_server">Enter an identity server URL</string>
    <string name="settings_discovery_bad_identity_server">Could not connect to identity server</string>
    <string name="settings_discovery_please_enter_server">Please enter the identity server url</string>
    <string name="settings_discovery_no_terms_title">Identity server has no terms of services</string>
    <string name="settings_discovery_no_terms">The identity server you have chosen does not have any terms of services. Only continue if you trust the owner of the service</string>
    <string name="settings_text_message_sent">A text message has been sent to %s. Please enter the verification code it contains.</string>
    <string name="settings_text_message_sent_wrong_code">The verification code is not correct.</string>

    <string name="settings_discovery_disconnect_with_bound_pid">You are currently sharing email addresses or phone numbers on the identity server %1$s. You will need to reconnect to %2$s to stop sharing them.</string>
    <string name="settings_agree_to_terms">Agree to the identity server (%s) Terms of Service to allow yourself to be discoverable by email address or phone number.</string>

    <string name="labs_allow_extended_logging">Enable verbose logs.</string>
    <string name="labs_allow_extended_logging_summary">Verbose logs will help developers by providing more logs when you send a RageShake. Even when enabled, the application does not log message contents or any other private data.</string>


    <string name="error_terms_not_accepted">Please retry once you have accepted the terms and conditions of your homeserver.</string>

    <string name="error_network_timeout">Looks like the server is taking too long to respond, this can be caused by either poor connectivity or an error with the server. Please try again in a while.</string>

    <string name="send_attachment">Send attachment</string>

    <string name="a11y_open_drawer">Open the navigation drawer</string>
    <string name="a11y_create_menu_open">Open the create room menu</string>
    <string name="a11y_create_menu_close">Close the create room menu…</string>
    <string name="a11y_create_direct_message">Create a new direct conversation</string>
    <string name="a11y_create_room">Create a new room</string>
    <string name="a11y_close_keys_backup_banner">Close keys backup banner</string>
    <string name="a11y_show_password">Show password</string>
    <string name="a11y_hide_password">Hide password</string>
    <string name="a11y_jump_to_bottom">Jump to bottom</string>

    <!-- Read receipts list a11y -->
    <string name="two_and_some_others_read">%1$s, %2$s and %3$d others read</string>
    <string name="three_users_read">%1$s, %2$s and %3$s read</string>
    <string name="two_users_read">%1$s and %2$s read</string>
    <string name="one_user_read">%s read</string>
    <plurals name="fallback_users_read">
        <item quantity="one">1 user read</item>
        <item quantity="other">%d users read</item>
    </plurals>

    <string name="error_file_too_big">"The file '%1$s' (%2$s) is too large to upload. The limit is %3$s."</string>

    <string name="error_attachment">"An error occurred while retrieving the attachment."</string>
    <string name="attachment_type_file">"File"</string>
    <string name="attachment_type_contact">"Contact"</string>
    <string name="attachment_type_camera">"Camera"</string>
    <string name="attachment_type_audio">"Audio"</string>
    <string name="attachment_type_gallery">"Gallery"</string>
    <string name="attachment_type_sticker">"Sticker"</string>
    <string name="error_handling_incoming_share">Couldn\'t handle share data</string>

    <string name="uploads_media_title">MEDIA</string>
    <string name="uploads_media_no_result">There are no media in this room</string>
    <string name="uploads_files_title">FILES</string>
    <!-- First parameter is a username and second is a date Example: "Matthew at 12:00 on 01/01/01" -->
    <string name="uploads_files_subtitle">%1$s at %2$s</string>
    <string name="uploads_files_no_result">There are no files in this room</string>

    <string name="report_content_spam">"It's spam"</string>
    <string name="report_content_inappropriate">"It's inappropriate"</string>
    <string name="report_content_custom">"Custom report…"</string>
    <string name="report_content_custom_title">"Report this content"</string>
    <string name="report_content_custom_hint">"Reason for reporting this content"</string>
    <string name="report_content_custom_submit">"REPORT"</string>
    <string name="block_user">"BLOCK USER"</string>

    <string name="content_reported_title">"Content reported"</string>
    <string name="content_reported_content">"This content was reported.\n\nIf you don't want to see any more content from this user, you can block him to hide his messages"</string>
    <string name="content_reported_as_spam_title">"Reported as spam"</string>
    <string name="content_reported_as_spam_content">"This content was reported as spam.\n\nIf you don't want to see any more content from this user, you can block him to hide his messages"</string>
    <string name="content_reported_as_inappropriate_title">"Reported as inappropriate"</string>
    <string name="content_reported_as_inappropriate_content">"This content was reported as inappropriate.\n\nIf you don't want to see any more content from this user, you can block him to hide his messages"</string>

    <string name="permissions_rationale_msg_keys_backup_export">Element needs permission to save your E2E keys on disk.\n\nPlease allow access on the next pop-up to be able to export your keys manually.</string>

    <string name="no_network_indicator">There is no network connection right now</string>

    <string name="message_ignore_user">Block user</string>

    <string name="room_list_quick_actions_notifications_all_noisy">"All messages (noisy)"</string>
    <string name="room_list_quick_actions_notifications_all">"All messages"</string>
    <string name="room_list_quick_actions_notifications_mentions">"Mentions only"</string>
    <string name="room_list_quick_actions_notifications_mute">"Mute"</string>
    <string name="room_list_quick_actions_settings">"Settings"</string>
    <string name="room_list_quick_actions_favorite_add">"Add to favorites"</string>
    <string name="room_list_quick_actions_favorite_remove">"Remove from favorites"</string>
    <string name="room_list_quick_actions_leave">"Leave the room"</string>
    <string name="notice_member_no_changes">"%1$s made no changes"</string>
    <string name="notice_member_no_changes_by_you">"You made no changes"</string>
    <string name="command_description_spoiler">Sends the given message as a spoiler</string>
    <string name="spoiler">Spoiler</string>
    <string name="reaction_search_type_hint">Type keywords to find a reaction.</string>

    <string name="no_ignored_users">You are not ignoring any users</string>

    <string name="help_long_click_on_room_for_more_options">Long click on a room to see more options</string>


    <string name="room_join_rules_public">%1$s made the room public to whoever knows the link.</string>
    <string name="room_join_rules_public_by_you">You made the room public to whoever knows the link.</string>
    <string name="room_join_rules_invite">%1$s made the room invite only.</string>
    <string name="room_join_rules_invite_by_you">You made the room invite only.</string>
    <string name="timeline_unread_messages">Unread messages</string>

    <string name="login_splash_title">It\'s your conversation. Own it.</string>
    <string name="login_splash_text1">Chat with people directly or in groups</string>
    <string name="login_splash_text2">Keep conversations private with encryption</string>
    <string name="login_splash_text3">Extend &amp; customise your experience</string>
    <string name="login_splash_submit">Get started</string>

    <string name="login_server_title">Select a server</string>
    <string name="login_server_text">Just like email, accounts have one home, although you can talk to anyone</string>
    <string name="login_server_matrix_org_text">Join millions free on the largest public server</string>
    <string name="login_server_modular_text">Premium hosting for organisations</string>
    <string name="login_server_modular_learn_more">Learn more</string>
    <string name="login_server_other_title">Other</string>
    <string name="login_server_other_text">Custom &amp; advanced settings</string>

    <string name="login_continue">Continue</string>
    <!-- Replaced string is the homeserver url -->
    <string name="login_connect_to">Connect to %1$s</string>
    <string name="login_connect_to_modular">Connect to Element Matrix Services</string>
    <string name="login_connect_to_a_custom_server">Connect to a custom server</string>
    <!-- Replaced string is the homeserver url -->
    <string name="login_signin_to">Sign in to %1$s</string>
    <string name="login_signup">Sign Up</string>
    <string name="login_signin">Sign In</string>
    <string name="login_signin_sso">Continue with SSO</string>

    <string name="login_server_url_form_modular_hint">Element Matrix Services Address</string>
    <string name="login_server_url_form_other_hint">Address</string>
    <string name="login_server_url_form_modular_text">Premium hosting for organisations</string>
    <string name="login_server_url_form_modular_notice">Enter the address of the Modular Element or Server you want to use</string>
    <string name="login_server_url_form_other_notice">Enter the address of a server or a Element you want to connect to</string>
    <string name="login_server_url_form_common_notice">Enter the address of the server you want to use</string>

    <string name="login_sso_error_message">An error occurred when loading the page: %1$s (%2$d)</string>
    <string name="login_mode_not_supported">The application is not able to signin to this homeserver. The homeserver supports the following signin type(s): %1$s.\n\nDo you want to signin using a web client?</string>
    <string name="login_registration_disabled">Sorry, this server isn’t accepting new accounts.</string>
    <string name="login_registration_not_supported">The application is not able to create an account on this homeserver.\n\nDo you want to signup using a web client?</string>

    <string name="login_login_with_email_error">This email is not associated to any account.</string>

    <!-- Replaced string is the homeserver url -->
    <string name="login_reset_password_on">Reset password on %1$s</string>
    <string name="login_reset_password_notice">A verification email will be sent to your inbox to confirm setting your new password.</string>
    <string name="login_reset_password_submit">Next</string>
    <string name="login_reset_password_email_hint">Email</string>
    <string name="login_reset_password_password_hint">New password</string>

    <string name="login_reset_password_warning_title">Warning!</string>
    <string name="login_reset_password_warning_content">Changing your password will reset any end-to-end encryption keys on all of your sessions, making encrypted chat history unreadable. Set up Key Backup or export your room keys from another session before resetting your password.</string>
    <string name="login_reset_password_warning_submit">Continue</string>

    <string name="login_reset_password_error_not_found">This email is not linked to any account</string>

    <string name="login_reset_password_mail_confirmation_title">Check your inbox</string>
    <!-- Replaced string is an email -->
    <string name="login_reset_password_mail_confirmation_notice">A verification email was sent to %1$s.</string>
    <string name="login_reset_password_mail_confirmation_notice_2">Tap on the link to confirm your new password. Once you\'ve followed the link it contains, click below.</string>
    <string name="login_reset_password_mail_confirmation_submit">I have verified my email address</string>

    <string name="login_reset_password_success_title">Success!</string>
    <string name="login_reset_password_success_notice">Your password has been reset.</string>
    <string name="login_reset_password_success_notice_2">You have been logged out of all sessions and will no longer receive push notifications. To re-enable notifications, sign in again on each device.</string>
    <string name="login_reset_password_success_submit">Back to Sign In</string>

    <string name="login_reset_password_cancel_confirmation_title">Warning</string>
    <string name="login_reset_password_cancel_confirmation_content">Your password is not yet changed.\n\nStop the password change process?</string>

    <string name="login_set_email_title">Set email address</string>
    <string name="login_set_email_notice">Set an email to recover your account. Later, you can optionally allow people you know to discover you by your email.</string>
    <string name="login_set_email_mandatory_hint">Email</string>
    <string name="login_set_email_optional_hint">Email (optional)</string>
    <string name="login_set_email_submit">Next</string>

    <string name="login_set_msisdn_title">Set phone number</string>
    <string name="login_set_msisdn_notice">Set a phone number to optionally allow people you know to discover you.</string>
    <string name="login_set_msisdn_notice2">Please use the international format.</string>
    <string name="login_set_msisdn_mandatory_hint">Phone number</string>
    <string name="login_set_msisdn_optional_hint">Phone number (optional)</string>
    <string name="login_set_msisdn_submit">Next</string>

    <string name="login_msisdn_confirm_title">Confirm phone number</string>
    <!-- Template will be replaced by a phone number -->
    <string name="login_msisdn_confirm_notice">We just sent a code to %1$s. Enter it below to verify it’s you.</string>
    <string name="login_msisdn_confirm_hint">Enter code</string>
    <string name="login_msisdn_confirm_send_again">Send again</string>
    <string name="login_msisdn_confirm_submit">Next</string>

    <string name="login_msisdn_error_not_international">"International phone numbers must start with '+'"</string>
    <string name="login_msisdn_error_other">"Phone number seems invalid. Please check it"</string>

    <!-- Replaced string is the homeserver url -->
    <string name="login_signup_to">Sign up to %1$s</string>
    <string name="login_signin_username_hint">Username or email</string>
    <string name="login_signup_username_hint">Username</string>
    <string name="login_signup_password_hint">Password</string>
    <string name="login_signup_submit">Next</string>
    <string name="login_signup_error_user_in_use">That username is taken</string>
    <string name="login_signup_cancel_confirmation_title">Warning</string>
    <string name="login_signup_cancel_confirmation_content">Your account is not created yet.\n\nStop the registration process?</string>

    <string name="login_a11y_choose_matrix_org">Select matrix.org</string>
    <string name="login_a11y_choose_modular">Select Element Matrix Services</string>
    <string name="login_a11y_choose_other">Select a custom homeserver</string>
    <string name="login_a11y_captcha_container">Please perform the captcha challenge</string>
    <string name="login_terms_title">Accept terms to continue</string>

    <string name="login_wait_for_email_title">Please check your email</string>
    <string name="login_wait_for_email_notice">We just sent an email to %1$s.\nPlease click on the link it contains to continue the account creation.</string>
    <string name="login_validation_code_is_not_correct">The entered code is not correct. Please check.</string>
    <string name="login_error_outdated_homeserver_title">Outdated homeserver</string>
    <string name="login_error_outdated_homeserver_content">This homeserver is running too old a version to connect to. Ask your homeserver admin to upgrade.</string>

    <plurals name="login_error_limit_exceeded_retry_after">
        <item quantity="one">Too many requests have been sent. You can retry in %1$d second…</item>
        <item quantity="other">Too many requests have been sent. You can retry in %1$d seconds…</item>
    </plurals>

    <string name="login_connect_using_matrix_id_notice">Alternatively, if you already have an account and you know your Matrix identifier and your password, you can use this method:</string>
    <string name="login_connect_using_matrix_id_submit">Sign in with Matrix ID</string>
    <string name="login_signin_matrix_id_title">Sign in with Matrix ID</string>
    <string name="login_signin_matrix_id_notice">If you set up an account on a homeserver, use your Matrix ID (e.g. @user:domain.com) and password below.</string>
    <string name="login_signin_matrix_id_hint">Matrix ID</string>
    <string name="login_signin_matrix_id_password_notice">If you don’t know your password, go back to reset it.</string>
    <string name="login_signin_matrix_id_error_invalid_matrix_id">This is not a valid user identifier. Expected format: \'@user:homeserver.org\'</string>
    <string name="autodiscover_well_known_error">Unable to find a valid homeserver. Please check your identifier</string>

    <string name="seen_by">Seen by</string>

    <string name="signed_out_title">You’re signed out</string>
    <string name="signed_out_notice">It can be due to various reasons:\n\n• You’ve changed your password on another session.\n\n• You have deleted this session from another session.\n\n• The administrator of your server has invalidated your access for security reason.</string>
    <string name="signed_out_submit">Sign in again</string>

    <string name="soft_logout_title">You’re signed out</string>
    <string name="soft_logout_signin_title">Sign in</string>
    <!-- Replacement: homeserver url, user display name and userId -->
    <string name="soft_logout_signin_notice">Your homeserver (%1$s) admin has signed you out of your account %2$s (%3$s).</string>
    <string name="soft_logout_signin_e2e_warning_notice">Sign in to recover encryption keys stored exclusively on this device. You need them to read all of your secure messages on any device.</string>
    <string name="soft_logout_signin_submit">Sign in</string>
    <string name="soft_logout_signin_password_hint">Password</string>
    <string name="soft_logout_clear_data_title">Clear personal data</string>
    <string name="soft_logout_clear_data_notice">Warning: Your personal data (including encryption keys) is still stored on this device.\n\nClear it if you’re finished using this device, or want to sign in to another account.</string>
    <string name="soft_logout_clear_data_submit">Clear all data</string>

    <string name="soft_logout_clear_data_dialog_title">Clear data</string>
    <string name="soft_logout_clear_data_dialog_content">Clear all data currently stored on this device?\nSign in again to access your account data and messages.</string>
    <string name="soft_logout_clear_data_dialog_e2e_warning_content">You’ll lose access to secure messages unless you sign in to recover your encryption keys.</string>
    <string name="soft_logout_clear_data_dialog_submit">Clear data</string>
    <string name="soft_logout_sso_not_same_user_error">The current session is for user %1$s and you provide credentials for user %2$s. This is not supported by Element.\nPlease first clear data, then sign in again on another account.</string>

    <string name="permalink_malformed">Your matrix.to link was malformed</string>
    <string name="bug_report_error_too_short">The description is too short</string>

    <string name="notification_initial_sync">Initial Sync…</string>

    <string name="settings_show_devices_list">See all my sessions</string>
    <string name="settings_advanced_settings">Advanced settings</string>
    <string name="settings_developer_mode">Developer mode</string>
    <string name="settings_developer_mode_summary">The developer mode activates hidden features and may also make the application less stable. For developers only!</string>
    <string name="settings_rageshake">Rageshake</string>
    <string name="settings_rageshake_detection_threshold">Detection threshold</string>
    <string name="settings_rageshake_detection_threshold_summary">Shake your phone to test the detection threshold</string>
    <string name="rageshake_detected">Shake detected!</string>
    <string name="settings">Settings</string>
    <string name="devices_current_device">Current session</string>
    <string name="devices_other_devices">Other sessions</string>

    <string name="autocomplete_limited_results">Showing only the first results, type more letters…</string>

    <string name="settings_developer_mode_fail_fast_title">Fail-fast</string>
    <string name="settings_developer_mode_fail_fast_summary">Element may crash more often when an unexpected error occurs</string>

    <string name="command_description_verify">Request to verify the given userID</string>
    <string name="command_description_shrug">Prepends ¯\\_(ツ)_/¯ to a plain-text message</string>

    <string name="create_room_encryption_title">"Enable encryption"</string>
    <string name="create_room_encryption_description">"Once enabled, encryption cannot be disabled."</string>

    <string name="login_error_threepid_denied">Your email domain is not authorized to register on this server</string>

    <string name="verification_conclusion_warning">Untrusted sign in</string>
    <string name="verification_sas_match">They match</string>
    <string name="verification_sas_do_not_match">They don\'t match</string>
    <string name="verify_user_sas_emoji_help_text">Verify this user by confirming the following unique emoji appear on their screen, in the same order."</string>
    <string name="verify_user_sas_emoji_security_tip">For ultimate security, use another trusted means of communication or do this in person.</string>
    <string name="verification_green_shield">Look for the green shield to ensure a user is trusted. Trust all users in a room to ensure the room is secure.</string>

    <string name="verification_conclusion_not_secure">Not secure</string>
    <string name="verification_conclusion_compromised">One of the following may be compromised:\n\n   - Your homeserver\n   - The homeserver the user you’re verifying is connected to\n   - Yours, or the other users’ internet connection\n   - Yours, or the other users’ device
    </string>

    <string name="sent_a_video">Video.</string>
    <string name="sent_an_image">Image.</string>
    <string name="sent_an_audio_file">Audio</string>
    <string name="sent_a_file">File</string>
    <string name="send_a_sticker">Sticker</string>

    <string name="verification_request_waiting">Waiting…</string>
    <string name="verification_request_other_cancelled">%s cancelled</string>
    <string name="verification_request_you_cancelled">You cancelled</string>
    <string name="verification_request_other_accepted">%s accepted</string>
    <string name="verification_request_you_accepted">You accepted</string>
    <string name="verification_sent">Verification Sent</string>
    <string name="verification_request">Verification Request</string>
    <string name="verification_verify_device">Verify this session</string>
    <string name="verification_verify_device_manually">Manually verify</string>

    <!-- Sender name of a message when it is send by you, e.g. You: Hello!-->
    <string name="you">You</string>

    <string name="verification_scan_notice">Scan the code with the other user\'s device to securely verify each other</string>
    <string name="verification_scan_their_code">Scan their code</string>
    <string name="verification_scan_emoji_title">Can\'t scan</string>
    <string name="verification_scan_emoji_subtitle">If you\'re not in person, compare emoji instead</string>

    <string name="verification_no_scan_emoji_title">Verify by comparing emojis</string>

    <string name="verify_by_emoji_title">Verify by Emoji</string>
    <string name="verify_by_emoji_description">If you can’t scan the code above, verify by comparing a short, unique selection of emoji.</string>

    <string name="a13n_qr_code_description">QR code image</string>

    <string name="verification_verify_user">Verify %s</string>
    <string name="verification_verified_user">Verified %s</string>
    <string name="verification_request_waiting_for">Waiting for %s…</string>
    <string name="verification_request_alert_description">For extra security, verify %s by checking a one-time code on both your devices.\n\nFor maximum security, do this in person.</string>
    <string name="room_profile_not_encrypted_subtitle">Messages in this room are not end-to-end encrypted.</string>
    <string name="room_profile_encrypted_subtitle">Messages in this room are end-to-end encrypted.\n\nYour messages are secured with locks and only you and the recipient have the unique keys to unlock them.</string>
    <string name="room_profile_section_security">Security</string>
    <string name="room_profile_section_security_learn_more">Learn more</string>
    <string name="room_profile_section_more">More</string>
    <string name="room_profile_section_admin">Admin Actions</string>
    <string name="room_profile_section_more_settings">Room settings</string>
    <string name="room_profile_section_more_notifications">Notifications</string>
    <plurals name="room_profile_section_more_member_list">
        <item quantity="one">"One person"</item>
        <item quantity="other">"%1$d people"</item>
    </plurals>
    <string name="room_profile_section_more_uploads">Uploads</string>
    <string name="room_profile_section_more_leave">Leave Room</string>
    <string name="room_profile_leaving_room">"Leaving the room…"</string>

    <string name="room_member_power_level_admins">Admins</string>
    <string name="room_member_power_level_moderators">Moderators</string>
    <string name="room_member_power_level_custom">Custom</string>
    <string name="room_member_power_level_invites">Invites</string>
    <string name="room_member_power_level_users">Users</string>

    <string name="room_member_power_level_admin_in">Admin in %1$s</string>
    <string name="room_member_power_level_moderator_in">Moderator in %1$s</string>
    <string name="room_member_power_level_default_in">Default in %1$s</string>
    <string name="room_member_power_level_custom_in">Custom (%1$d) in %2$s</string>

    <string name="room_member_jump_to_read_receipt">Jump to read receipt</string>

    <string name="rendering_event_error_type_of_event_not_handled">"Element does not handle events of type '%1$s'"</string>
    <string name="rendering_event_error_type_of_message_not_handled">"Element does not handle message of type '%1$s'"</string>
    <string name="rendering_event_error_exception">"Element encountered an issue when rendering content of event with id '%1$s'"</string>

    <string name="unignore">Unignore</string>

    <string name="verify_cannot_cross_sign">This session is unable to share this verification with your other sessions.\nThe verification will be saved locally and shared in a future version of the app.</string>

    <string name="room_list_sharing_header_recent_rooms">Recent rooms</string>
    <string name="room_list_sharing_header_other_rooms">Other rooms</string>

    <string name="command_description_rainbow">Sends the given message colored as a rainbow</string>
    <string name="command_description_rainbow_emote">Sends the given emote colored as a rainbow</string>

    <!-- Title for category in the settings which affect what is displayed in the timeline (ex: show read receipts, etc.) -->
    <string name="settings_category_timeline">Timeline</string>

    <!-- Title for category in the settings which affect the behavior of the message editor (ex: enable Markdown, send typing notification, etc.) -->
    <string name="settings_category_composer">Message editor</string>

    <string name="room_settings_enable_encryption">Enable end-to-end encryption</string>
    <string name="room_settings_enable_encryption_warning">Once enabled, encryption cannot be disabled.</string>

    <string name="room_settings_enable_encryption_dialog_title">Enable encryption?</string>
    <string name="room_settings_enable_encryption_dialog_content">Once enabled, encryption for a room cannot be disabled. Messages sent in an encrypted room cannot be seen by the server, only by the participants of the room. Enabling encryption may prevent many bots and bridges from working correctly.</string>
    <string name="room_settings_enable_encryption_dialog_submit">Enable encryption</string>

    <string name="verification_request_notice">To be secure, verify %s by checking a one-time code.</string>
    <string name="verification_request_start_notice">To be secure, do this in person or use another way to communicate.</string>

    <string name="verification_emoji_notice">Compare the unique emoji, ensuring they appear in the same order.</string>
    <string name="verification_code_notice">Compare the code with the one displayed on the other user\'s screen.</string>
    <string name="verification_conclusion_ok_notice">Messages with this user are end-to-end encrypted and can\'t be read by third parties.</string>
    <string name="verification_conclusion_ok_self_notice">Your new session is now verified. It has access to your encrypted messages, and other users will see it as trusted.</string>

    <string name="encryption_information_cross_signing_state">Cross-Signing</string>
    <string name="encryption_information_dg_xsigning_complete">Cross-Signing is enabled\nPrivate Keys on device.</string>
    <string name="encryption_information_dg_xsigning_trusted">Cross-Signing is enabled\nKeys are trusted.\nPrivate keys are not known</string>
    <string name="encryption_information_dg_xsigning_not_trusted">Cross-Signing is enabled.\nKeys are not trusted</string>
    <string name="encryption_information_dg_xsigning_disabled">Cross-Signing is not enabled</string>


    <string name="settings_active_sessions_list">Active Sessions</string>
    <string name="settings_active_sessions_show_all">Show All Sessions</string>
    <string name="settings_active_sessions_manage">Manage Sessions</string>
    <string name="settings_active_sessions_signout_device">Sign out of this session</string>

    <string name="settings_failed_to_get_crypto_device_info">No cryptographic information available</string>

    <string name="settings_active_sessions_verified_device_desc">This session is trusted for secure messaging because you verified it:</string>
    <string name="settings_active_sessions_unverified_device_desc">Verify this session to mark it as trusted &amp; grant it access to encrypted messages. If you didn’t sign in to this session your account may be compromised:</string>

    <plurals name="settings_active_sessions_count">
        <item quantity="one">%d active session</item>
        <item quantity="other">%d active sessions</item>
    </plurals>

    <string name="crosssigning_verify_this_session">Verify this login</string>
    <string name="crosssigning_other_user_not_trust">Other users may not trust it</string>
    <!-- WARNING: 'Complete' is a verb here, the title means: "let's complete the security of your account", and should not be understood as "full security" -->
    <string name="complete_security">Complete Security</string>

    <string name="verification_open_other_to_verify">Use an existing session to verify this one, granting it access to encrypted messages.</string>


    <string name="verification_profile_verify">Verify</string>
    <string name="verification_profile_verified">Verified</string>
    <string name="verification_profile_warning">Warning</string>

    <string name="room_member_profile_failed_to_get_devices">Failed to get sessions</string>
    <string name="room_member_profile_sessions_section_title">Sessions</string>
    <string name="trusted">Trusted</string>
    <string name="not_trusted">Not Trusted</string>

    <string name="verification_profile_device_verified_because">This session is trusted for secure messaging because %1$s (%2$s) verified it:</string>
    <string name="verification_profile_device_new_signing">%1$s (%2$s) signed in using a new session:</string>
    <string name="verification_profile_device_untrust_info">Until this user trusts this session, messages sent to and from it are labelled with warnings. Alternatively, you can manually verify it.</string>


    <string name="initialize_cross_signing">Initialize CrossSigning</string>
    <string name="reset_cross_signing">Reset Keys</string>

    <string name="a11y_qr_code_for_verification">QR code</string>

    <string name="qr_code_scanned_by_other_notice">Almost there! Is %s showing the same shield?</string>
    <string name="qr_code_scanned_by_other_yes">Yes</string>
    <string name="qr_code_scanned_by_other_no">No</string>

    <string name="no_connectivity_to_the_server_indicator">Connectivity to the server has been lost</string>
    <string name="no_connectivity_to_the_server_indicator_airplane">Airplane mode is on</string>

    <string name="settings_dev_tools">Dev Tools</string>
    <string name="settings_account_data">Account Data</string>
    <plurals name="poll_info">
        <item quantity="zero">%d vote</item>
        <item quantity="other">%d votes</item>
    </plurals>
    <plurals name="poll_info_final">
        <item quantity="zero">%d vote - Final results</item>
        <item quantity="other">%d votes - Final results</item>
    </plurals>
    <string name="poll_item_selected_aria">Selected Option</string>
    <string name="command_description_poll">Creates a simple poll</string>
    <string name="verification_cannot_access_other_session">Use a Recovery Passphrase or Key</string>
    <string name="verification_use_passphrase">If you can’t access an existing session</string>

    <string name="new_signin">New Sign In</string>

    <string name="enter_secret_storage_invalid">Cannot find secrets in storage</string>
    <string name="enter_secret_storage_passphrase">Enter secret storage passphrase</string>
    <string name="enter_secret_storage_passphrase_warning">Warning:</string>
    <string name="enter_secret_storage_passphrase_warning_text">You should only access secret storage from a trusted device</string>

    <string name="message_action_item_redact">Remove…</string>
    <string name="share_confirm_room">Do you want to send this attachment to %1$s?</string>
    <plurals name="send_images_with_original_size">
        <item quantity="one">Send image with the original size</item>
        <item quantity="other">Send images with the original size</item>
    </plurals>

    <string name="delete_event_dialog_title">Confirm Removal</string>
    <string name="delete_event_dialog_content">Are you sure you wish to remove (delete) this event? Note that if you delete a room name or topic change, it could undo the change.</string>
    <string name="delete_event_dialog_reason_checkbox">Include a reason</string>
    <string name="delete_event_dialog_reason_hint">Reason for redacting</string>

    <string name="event_redacted_by_user_reason_with_reason">Event deleted by user, reason: %1$s</string>
    <string name="event_redacted_by_admin_reason_with_reason">Event moderated by room admin, reason: %1$s</string>

    <string name="keys_backup_restore_success_title_already_up_to_date">Keys are already up to date!</string>

    <string name="login_mobile_device_riotx">Element Android</string>

    <string name="settings_key_requests">Key Requests</string>

    <string name="e2e_use_keybackup">Unlock encrypted messages history</string>

    <string name="refresh">Refresh</string>

    <string name="new_session">New login. Was this you?</string>
    <string name="new_session_review">Tap to review &amp; verify</string>
    <string name="verify_new_session_notice">Use this session to verify your new one, granting it access to encrypted messages.</string>
    <string name="verify_new_session_was_not_me">This wasn’t me</string>
    <string name="verify_new_session_compromized">Your account may be compromised</string>

    <string name="verify_cancel_self_verification_from_untrusted">If you cancel, you won’t be able to read encrypted messages on this device, and other users won’t trust it</string>
    <string name="verify_cancel_self_verification_from_trusted">If you cancel, you won’t be able to read encrypted messages on your new device, and other users won’t trust it</string>
    <string name="verify_cancel_other">You won’t verify %1$s (%2$s) if you cancel now. Start again in their user profile.</string>

    <string name="verify_not_me_self_verification">
        One of the following may be compromised:\n\n- Your password\n- Your homeserver\n- This device, or the other device\n- The internet connection either device is using\n\nWe recommend you change your password &amp; recovery key in Settings immediately.
    </string>

    <string name="verify_cancelled_notice">Verify your devices from Settings.</string>
    <string name="verification_cancelled">Verification Cancelled</string>

    <string name="recovery_passphrase">Recovery Passphrase</string>
    <string name="message_key">Message Key</string>
    <string name="account_password">Account Password</string>

    <!-- %s will be replaced by recovery_passphrase -->
    <string name="set_recovery_passphrase">Set a %s</string>
    <string name="generate_message_key">Generate a Message Key</string>

    <!-- %s will be replaced by recovery_passphrase -->
    <string name="confirm_recovery_passphrase">Confirm %s</string>

    <!-- %s will be replaced by account_password -->
    <string name="enter_account_password">Enter your %s to continue.</string>

    <!-- %s will be replaced by recovery_passphrase -->
    <string name="bootstrap_info_text">Secure &amp; unlock encrypted messages and trust with a %s.</string>
    <!-- %s will be replaced by recovery_passphrase -->
    <string name="bootstrap_info_confirm_text">Enter your %s again to confirm it.</string>
    <string name="bootstrap_dont_reuse_pwd">Don’t use your account password.</string>

    <string name="bootstrap_info_text_2">Enter a security phrase only you know, used to secure secrets on your server.</string>

    <string name="bootstrap_loading_text">This might take several seconds, please be patient.</string>
    <string name="bootstrap_loading_title">Setting up recovery.</string>
    <string name="your_recovery_key">Your recovery key</string>
    <string name="bootstrap_finish_title">"You're done!"</string>
    <string name="keep_it_safe">Keep it safe</string>
    <string name="finish">Finish</string>

    <!-- %1$s is replaced by message_key and %2$s by recovery_passphrase -->
    <string name="bootstrap_save_key_description">Use this %1$s as a safety net in case you forget your %2$s.</string>

    <string name="bootstrap_crosssigning_progress_initializing">Publishing created identity keys</string>
    <string name="bootstrap_crosssigning_progress_pbkdf2">Generating secure key from passphrase</string>
    <string name="bootstrap_crosssigning_progress_default_key">Defining SSSS default Key</string>
    <string name="bootstrap_crosssigning_progress_save_msk">Synchronizing Master key</string>
    <string name="bootstrap_crosssigning_progress_save_usk">Synchronizing User key</string>
    <string name="bootstrap_crosssigning_progress_save_ssk">Synchronizing Self Signing key</string>
    <string name="bootstrap_crosssigning_progress_key_backup">Setting Up Key Backup</string>


    <!-- %1$s is replaced by message_key and %2$s by recovery_passphrase -->
    <string name="bootstrap_cross_signing_success">Your %2$s &amp; %1$s are now set.\n\nKeep them safe! You’ll need them to unlock encrypted messages and secure information if you lose all of your active sessions.</string>

    <!-- the %s will be replaced by a check mark on screen-->
    <string name="bootstrap_crosssigning_print_it">Print it and store it somewhere safe</string>
    <string name="bootstrap_crosssigning_save_usb">Save it on a USB key or backup drive</string>
    <string name="bootstrap_crosssigning_save_cloud">Copy it to your personal cloud storage</string>

    <string name="auth_flow_not_supported">You cannot do that from mobile</string>

    <string name="bootstrap_skip_text">Setting a Recovery Passphrase lets you secure &amp; unlock encrypted messages and trust.\n\nIf you don’t want to set a Message Password, generate a Message Key instead.</string>
    <string name="bootstrap_skip_text_no_gen_key">Setting a Recovery Passphrase lets you secure &amp; unlock encrypted messages and trust.</string>
    <string name="bootstrap_cancel_text">If you cancel now, you may lose encrypted messages &amp; data if you lose access to your logins.\n\nYou can also set up Secure Backup &amp; manage your keys in Settings.</string>

    <string name="encryption_enabled">Encryption enabled</string>
    <string name="encryption_enabled_tile_description">Messages in this room are end-to-end encrypted. Learn more &amp; verify users in their profile.</string>
    <string name="encryption_not_enabled">Encryption not enabled</string>
    <string name="encryption_unknown_algorithm_tile_description">The encryption used by this room is not supported</string>

    <string name="room_created_summary_item">%s created and configured the room.</string>
    <string name="room_created_summary_item_by_you">You created and configured the room.</string>

    <string name="qr_code_scanned_self_verif_notice">Almost there! Is the other device showing the same shield?</string>
    <string name="qr_code_scanned_verif_waiting_notice">Almost there! Waiting for confirmation…</string>
    <string name="qr_code_scanned_verif_waiting">Waiting for %s…</string>

    <string name="error_failed_to_import_keys">Failed to import keys</string>

    <string name="settings_notification_configuration">Notifications configuration</string>
    <string name="settings_messages_at_room">Messages containing @room</string>
    <string name="settings_messages_in_e2e_one_to_one">Encrypted messages in one-to-one chats</string>
    <string name="settings_messages_in_e2e_group_chat">Encrypted messages in group chats</string>
    <string name="settings_when_rooms_are_upgraded">When rooms are upgraded</string>
    <string name="settings_troubleshoot_title">Troubleshoot</string>
    <string name="settings_notification_advanced_summary_riotx">Set notification importance by event</string>

    <string name="command_description_plain">Sends a message as plain text, without interpreting it as markdown</string>

    <string name="auth_invalid_login_param_space_in_password">Incorrect username and/or password. The entered password starts or ends with spaces, please check it.</string>

    <string name="room_message_placeholder">Message…</string>

    <string name="upgrade_security">Encryption upgrade available</string>
    <string name="setup_cross_signing">Enable Cross Signing</string>
    <string name="security_prompt_text">Verify yourself &amp; others to keep your chats safe</string>

    <!-- %s will be replaced by recovery_key -->
    <string name="bootstrap_enter_recovery">Enter your %s to continue</string>
    <string name="use_file">Use File</string>

    <!-- %s will be replaced by recovery_passphrase -->
    <!--    <string name="upgrade_account_desc">Upgrade this session to allow it to verify other sessions, granting them access to encrypted messages and marking them as trusted for other users.</string>-->
    <string name="enter_backup_passphrase">Enter %s</string>
    <string name="backup_recovery_passphrase">Recovery Passphrase</string>
    <string name="bootstrap_invalid_recovery_key">"It's not a valid recovery key"</string>
    <string name="recovery_key_empty_error_message">Please enter a recovery key</string>

    <string name="bootstrap_progress_checking_backup">Checking backup Key</string>
    <string name="bootstrap_progress_checking_backup_with_info">Checking backup Key (%s)</string>
    <string name="bootstrap_progress_compute_curve_key">Getting curve key</string>
    <string name="bootstrap_progress_generating_ssss">Generating SSSS key from passphrase</string>
    <string name="bootstrap_progress_generating_ssss_with_info">Generating SSSS key from passphrase (%s)</string>
    <string name="bootstrap_progress_generating_ssss_recovery">Generating SSSS key from recovery key</string>
    <string name="bootstrap_progress_storing_in_sss">Storing keybackup secret in SSSS</string>
    <!-- To produce things like 'RiotX Android (IQDHUVJTTV)' -->
    <string name="new_session_review_with_info">%1$s (%2$s)</string>

    <string name="bootstrap_migration_enter_backup_password">Enter your Key Backup Passphrase to continue.</string>
    <string name="bootstrap_migration_use_recovery_key">use your Key Backup recovery key</string>
    <!-- %s will be replaced by the value of bootstrap_migration_use_recovery_key  -->
    <string name="bootstrap_migration_with_passphrase_helper_with_link">Don’t know your Key Backup Passphrase, you can %s.</string>
    <string name="bootstrap_migration_backup_recovery_key">Key Backup recovery key</string>

    <string name="settings_security_prevent_screenshots_title">Prevent screenshots of the application</string>
    <string name="settings_security_prevent_screenshots_summary">Enabling this setting adds the FLAG_SECURE to all Activities. Restart the application for the change to take effect.</string>

    <string name="media_file_added_to_gallery">Media file added to the Gallery</string>
    <string name="error_adding_media_file_to_gallery">Could not add media file to the Gallery</string>
    <string name="error_saving_media_file">Could not save media file</string>
    <string name="change_password_summary">Set a new account password…</string>

    <string name="use_other_session_content_description">Use the latest Element on your other devices, Element Web, Element Desktop, Element iOS, Element for Android, or another cross-signing capable Matrix client</string>
    <string name="riot_desktop_web">Element Web\nElement Desktop</string>
    <string name="riot_ios_android">Element iOS\nElement for Android</string>
    <string name="or_other_mx_capabale_client">or another cross-signing capable Matrix client</string>
    <string name="use_latest_riot">Use the latest Element on your other devices:</string>
    <string name="command_description_discard_session">Forces the current outbound group session in an encrypted room to be discarded</string>
    <string name="command_description_discard_session_not_handled">Only supported in encrypted rooms</string>
    <!-- first will be replaced by recovery_passphrase, second will be replaced by recovery_key-->
    <string name="enter_secret_storage_passphrase_or_key">Use your %1$s or use your %2$s to continue.</string>
    <string name="use_recovery_key">Use Recovery Key</string>
    <string name="enter_secret_storage_input_key">Select your Recovery Key, or input it manually by typing it or pasting from your clipboard</string>
    <string name="keys_backup_recovery_key_error_decrypt">Backup could not be decrypted with this Recovery Key: please verify that you entered the correct Recovery Key.</string>
    <string name="failed_to_access_secure_storage">Failed to access secure storage</string>

    <string name="unencrypted">Unencrypted</string>
    <string name="encrypted_unverified">Encrypted by an unverified device</string>
    <string name="review_logins">Review where you’re logged in</string>
    <string name="verify_other_sessions">Verify all your sessions to ensure your account &amp; messages are safe</string>
    <!-- Argument will be replaced by the other session name (e.g, Riot Desktop, mobile) -->
    <string name="verify_this_session">Verify the new login accessing your account: %1$s</string>

    <string name="cross_signing_verify_by_text">Manually Verify by Text</string>
    <string name="crosssigning_verify_session">Verify login</string>
    <string name="cross_signing_verify_by_emoji">Interactively Verify by Emoji</string>
    <string name="confirm_your_identity">Confirm your identity by verifying this login from one of your other sessions, granting it access to encrypted messages.</string>
    <string name="mark_as_verified">Mark as Trusted</string>

    <string name="error_empty_field_choose_user_name">Please choose a username.</string>
    <string name="error_empty_field_choose_password">Please choose a password.</string>
    <string name="external_link_confirmation_title">Double-check this link</string>
    <string name="external_link_confirmation_message">The link %1$s is taking you to another site: %2$s.\n\nAre you sure you want to continue?</string>

    <string name="create_room_dm_failure">"We couldn't create your DM. Please check the users you want to invite and try again."</string>

    <string name="add_members_to_room">Add members</string>
    <string name="invite_users_to_room_action_invite">INVITE</string>
    <string name="inviting_users_to_room">Inviting users…</string>
    <string name="invite_users_to_room_title">Invite Users</string>
    <string name="invitation_sent_to_one_user">Invitation sent to %1$s</string>
    <string name="invitations_sent_to_two_users">Invitations sent to %1$s and %2$s</string>
    <plurals name="invitations_sent_to_one_and_more_users">
        <item quantity="one">Invitations sent to %1$s and one more</item>
        <item quantity="other">Invitations sent to %1$s and %2$d more</item>
    </plurals>
    <string name="invite_users_to_room_failure">We could not invite users. Please check the users you want to invite and try again.</string>

    <string name="choose_locale_current_locale_title">Current language</string>
    <string name="choose_locale_other_locales_title">Other available languages</string>
    <string name="choose_locale_loading_locales">Loading available languages…</string>

    <string name="open_terms_of">Open terms of %s</string>
    <string name="disconnect_identity_server_dialog_content">Disconnect from the identity server %s?</string>
    <string name="identity_server_error_outdated_identity_server">This identity server is outdated. Element support only API V2.</string>
    <string name="identity_server_error_outdated_home_server">This operation is not possible. The homeserver is outdated.</string>
    <string name="identity_server_error_no_identity_server_configured">Please first configure an identity server.</string>
    <string name="identity_server_error_terms_not_signed">Please first accepts the terms of the identity server in the settings.</string>
    <string name="identity_server_error_bulk_sha256_not_supported">For your privacy, Element only supports sending hashed user emails and phone number.</string>
    <string name="identity_server_error_binding_error">The association has failed.</string>
    <string name="identity_server_error_no_current_binding_error">The is no current association with this identifier.</string>

    <string name="identity_server_set_default_notice">Your homeserver (%1$s) proposes to use %2$s for your identity server</string>
    <string name="identity_server_set_default_submit">Use %1$s</string>
    <string name="identity_server_set_alternative_notice">Alternatively, you can enter any other identity server URL</string>
    <string name="identity_server_set_alternative_notice_no_default">Enter the URL of an identity server</string>
    <string name="identity_server_set_alternative_submit">Submit</string>
    <string name="power_level_edit_title">Set role</string>
    <string name="a11y_open_chat">Open chat</string>
    <string name="a11y_mute_microphone">Mute the microphone</string>
    <string name="a11y_unmute_microphone">Unmute the microphone</string>
    <string name="a11y_stop_camera">Stop the camera</string>
    <string name="a11y_start_camera">Start the camera</string>

    <string name="settings_setup_secure_backup">Set up Secure Backup</string>

    <string name="bottom_sheet_setup_secure_backup_title">Secure backup</string>
    <string name="bottom_sheet_setup_secure_backup_subtitle">Safeguard against losing access to encrypted messages &amp; data by backing up encryption keys on your server.</string>
    <string name="bottom_sheet_setup_secure_backup_submit">Set up</string>
    <string name="bottom_sheet_setup_secure_backup_security_key_title">Use a Security Key</string>
    <string name="bottom_sheet_setup_secure_backup_security_key_subtitle">Generate a security key to store somewhere safe like a password manager or a safe.</string>
    <string name="bottom_sheet_setup_secure_backup_security_phrase_title">Use a Security Phrase</string>
    <string name="bottom_sheet_setup_secure_backup_security_phrase_subtitle">Enter a secret phrase only you know, and generate a key for backup.</string>

    <string name="bottom_sheet_save_your_recovery_key_title">Save your Security Key</string>
    <string name="bottom_sheet_save_your_recovery_key_content">Store your Security Key somewhere safe, like a password manager or a safe.</string>

    <string name="set_a_security_phrase_title">Set a Security Phrase</string>
    <string name="set_a_security_phrase_notice">Enter a security phrase only you know, used to secure secrets on your server.</string>
    <string name="set_a_security_phrase_hint">Security Phrase</string>
    <string name="set_a_security_phrase_again_notice">Enter your Security Phrase again to confirm it.</string>

    <string name="save_your_security_key_title">Save your Security Key</string>
    <string name="save_your_security_key_notice">Store your Security Key somewhere safe, like a password manager or a safe.</string>

    <!-- Room Settings -->
    <string name="room_settings_name_hint">Room Name</string>
    <string name="room_settings_topic_hint">Topic</string>
    <string name="room_settings_save_success">You changed room settings successfully</string>

    <string name="notice_crypto_unable_to_decrypt_final">You cannot access this message</string>
    <string name="notice_crypto_unable_to_decrypt_friendly">Waiting for this message, this may take a while</string>
    <string name="crypto_utd">Cannot Decrypt</string>
    <string name="notice_crypto_unable_to_decrypt_friendly_desc">Due to end-to-end encryption, you might need to wait for someone\'s message to arrive because the encryption keys were not properly sent to you.</string>
    <string name="crypto_error_withheld_blacklisted">You cannot access this message because you have been blocked by the sender</string>
    <string name="crypto_error_withheld_unverified">You cannot access this message because your session is not trusted by the sender</string>
    <string name="crypto_error_withheld_generic">You cannot access this message because the sender purposely did not send the keys</string>
    <string name="notice_crypto_unable_to_decrypt_merged">Waiting for encryption history</string>

<<<<<<< HEAD
    <string name="element_disclaimer_title">Riot is now Element!</string>
    <string name="element_disclaimer_content">We’re excited to announce we’ve changed name! Your app is up to date and you’re signed in to your account.</string>
    <string name="element_disclaimer_negative_button">GOT IT</string>
    <string name="element_disclaimer_positive_button">LEARN MORE</string>

    <string name="element_login_splash_brand">element</string>

=======
    <string name="save_recovery_key_chooser_hint">Save recovery key in</string>

    <string name="add_from_phone_book">Add from my phone book</string>
    <string name="empty_phone_book">Your phone book is empty</string>
    <string name="phone_book_title">Phone book</string>
    <string name="search_in_my_contacts">Search in my contacts</string>
    <string name="loading_contact_book">Retrieving your contacts…</string>
    <string name="empty_contact_book">Your contact book is empty</string>
    <string name="contacts_book_title">Contacts book</string>

    <string name="three_pid_revoke_invite_dialog_title">Revoke invite</string>
    <string name="three_pid_revoke_invite_dialog_content">Revoke invite to %1$s?</string>
>>>>>>> ca61751a
</resources><|MERGE_RESOLUTION|>--- conflicted
+++ resolved
@@ -2541,7 +2541,6 @@
     <string name="crypto_error_withheld_generic">You cannot access this message because the sender purposely did not send the keys</string>
     <string name="notice_crypto_unable_to_decrypt_merged">Waiting for encryption history</string>
 
-<<<<<<< HEAD
     <string name="element_disclaimer_title">Riot is now Element!</string>
     <string name="element_disclaimer_content">We’re excited to announce we’ve changed name! Your app is up to date and you’re signed in to your account.</string>
     <string name="element_disclaimer_negative_button">GOT IT</string>
@@ -2549,7 +2548,7 @@
 
     <string name="element_login_splash_brand">element</string>
 
-=======
+
     <string name="save_recovery_key_chooser_hint">Save recovery key in</string>
 
     <string name="add_from_phone_book">Add from my phone book</string>
@@ -2562,5 +2561,4 @@
 
     <string name="three_pid_revoke_invite_dialog_title">Revoke invite</string>
     <string name="three_pid_revoke_invite_dialog_content">Revoke invite to %1$s?</string>
->>>>>>> ca61751a
 </resources>