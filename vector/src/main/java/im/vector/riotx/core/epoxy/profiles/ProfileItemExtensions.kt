/*
 * Copyright 2020 New Vector Ltd
 *
 * Licensed under the Apache License, Version 2.0 (the "License");
 * you may not use this file except in compliance with the License.
 * You may obtain a copy of the License at
 *
 * http://www.apache.org/licenses/LICENSE-2.0
 *
 * Unless required by applicable law or agreed to in writing, software
 * distributed under the License is distributed on an "AS IS" BASIS,
 * WITHOUT WARRANTIES OR CONDITIONS OF ANY KIND, either express or implied.
 * See the License for the specific language governing permissions and
 * limitations under the License.
 *
 */

package im.vector.riotx.core.epoxy.profiles

import androidx.annotation.DrawableRes
import com.airbnb.epoxy.EpoxyController
import im.vector.riotx.core.epoxy.ClickListener
import im.vector.riotx.core.epoxy.dividerItem

fun EpoxyController.buildProfileSection(title: String) {
    profileSectionItem {
        id("section_$title")
        title(title)
    }
}

fun EpoxyController.buildProfileAction(
        id: String,
        title: String,
        dividerColor: Int,
        subtitle: String? = null,
        editable: Boolean = true,
        @DrawableRes icon: Int = 0,
        @DrawableRes editableRes: Int? = null,
        destructive: Boolean = false,
        divider: Boolean = true,
<<<<<<< HEAD
        action: (() -> Unit)? = null
=======
        action: ClickListener? = null
>>>>>>> c9f0209e
) {
    profileActionItem {
        iconRes(icon)
        id("action_$id")
        subtitle(subtitle)
        editable(editable)
        apply {
            editableRes?.let { editableRes(editableRes) }
        }
        destructive(destructive)
        title(title)
<<<<<<< HEAD
        apply {
            action?.let {
                listener { _ ->
                    it()
                }
            }
=======
        listener { _ ->
            action?.invoke()
>>>>>>> c9f0209e
        }
    }

    if (divider) {
        dividerItem {
            id("divider_$title")
            color(dividerColor)
        }
    }
}<|MERGE_RESOLUTION|>--- conflicted
+++ resolved
@@ -39,11 +39,7 @@
         @DrawableRes editableRes: Int? = null,
         destructive: Boolean = false,
         divider: Boolean = true,
-<<<<<<< HEAD
-        action: (() -> Unit)? = null
-=======
         action: ClickListener? = null
->>>>>>> c9f0209e
 ) {
     profileActionItem {
         iconRes(icon)
@@ -55,17 +51,8 @@
         }
         destructive(destructive)
         title(title)
-<<<<<<< HEAD
-        apply {
-            action?.let {
-                listener { _ ->
-                    it()
-                }
-            }
-=======
         listener { _ ->
             action?.invoke()
->>>>>>> c9f0209e
         }
     }
 
