--- conflicted
+++ resolved
@@ -121,14 +121,13 @@
                     //TODO sent by me or sufficient power level
                 }
 
-
                 this.add(SimpleAction(VIEW_SOURCE, R.string.view_source, R.drawable.ic_view_source, JSONObject(event.root.toContent()).toString(4)))
                 if (event.isEncrypted()) {
                     this.add(SimpleAction(VIEW_DECRYPTED_SOURCE, R.string.view_decrypted_source, R.drawable.ic_view_source, parcel.eventId))
                 }
                 this.add(SimpleAction(ACTION_COPY_PERMALINK, R.string.permalink, R.drawable.ic_permalink, parcel.eventId))
 
-                if (currentSession.sessionParams.credentials.userId != event.root.sender && event.root.type == EventType.MESSAGE) {
+                if (currentSession.sessionParams.credentials.userId != event.root.sender && event.root.getClearType() == EventType.MESSAGE) {
                     //not sent by me
                     this.add(SimpleAction(ACTION_FLAG, R.string.report_content, R.drawable.ic_flag, parcel.eventId))
                 }
@@ -139,13 +138,8 @@
 
         private fun canReply(event: TimelineEvent, messageContent: MessageContent?): Boolean {
             //Only event of type Event.EVENT_TYPE_MESSAGE are supported for the moment
-<<<<<<< HEAD
-            if (event.root.getClearType() != EventType.MESSAGE) return false
-            return when (messageContent.type) {
-=======
-            if (event.root.type != EventType.MESSAGE) return false
+            if (event.root.getClearType() != EventType.MESSAGE) return false
             return when (messageContent?.type) {
->>>>>>> 8f2c005d
                 MessageType.MSGTYPE_TEXT,
                 MessageType.MSGTYPE_NOTICE,
                 MessageType.MSGTYPE_EMOTE,
@@ -159,18 +153,13 @@
 
         private fun canReact(event: TimelineEvent, messageContent: MessageContent?): Boolean {
             //Only event of type Event.EVENT_TYPE_MESSAGE are supported for the moment
-            return event.root.type == EventType.MESSAGE
+            return event.root.getClearType() == EventType.MESSAGE
         }
 
         private fun canQuote(event: TimelineEvent, messageContent: MessageContent?): Boolean {
             //Only event of type Event.EVENT_TYPE_MESSAGE are supported for the moment
-<<<<<<< HEAD
-            if (event.root.getClearType() != EventType.MESSAGE) return false
-            return when (messageContent.type) {
-=======
-            if (event.root.type != EventType.MESSAGE) return false
+            if (event.root.getClearType() != EventType.MESSAGE) return false
             return when (messageContent?.type) {
->>>>>>> 8f2c005d
                 MessageType.MSGTYPE_TEXT,
                 MessageType.MSGTYPE_NOTICE,
                 MessageType.MSGTYPE_EMOTE,
@@ -184,21 +173,21 @@
 
         private fun canRedact(event: TimelineEvent, myUserId: String): Boolean {
             //Only event of type Event.EVENT_TYPE_MESSAGE are supported for the moment
-            if (event.root.type != EventType.MESSAGE) return false
+            if (event.root.getClearType() != EventType.MESSAGE) return false
             //TODO if user is admin or moderator
             return event.root.sender == myUserId
         }
 
         private fun canViewReactions(event: TimelineEvent): Boolean {
             //Only event of type Event.EVENT_TYPE_MESSAGE are supported for the moment
-            if (event.root.type != EventType.MESSAGE) return false
+            if (event.root.getClearType() != EventType.MESSAGE) return false
             //TODO if user is admin or moderator
             return event.annotations?.reactionsSummary?.isNotEmpty() ?: false
         }
 
         private fun canEdit(event: TimelineEvent, myUserId: String): Boolean {
             //Only event of type Event.EVENT_TYPE_MESSAGE are supported for the moment
-            if (event.root.type != EventType.MESSAGE) return false
+            if (event.root.getClearType() != EventType.MESSAGE) return false
             //TODO if user is admin or moderator
             val messageContent = event.root.content.toModel<MessageContent>()
             return event.root.sender == myUserId && (
