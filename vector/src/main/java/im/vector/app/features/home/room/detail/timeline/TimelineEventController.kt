/*
 * Copyright 2019 New Vector Ltd
 *
 * Licensed under the Apache License, Version 2.0 (the "License");
 * you may not use this file except in compliance with the License.
 * You may obtain a copy of the License at
 *
 * http://www.apache.org/licenses/LICENSE-2.0
 *
 * Unless required by applicable law or agreed to in writing, software
 * distributed under the License is distributed on an "AS IS" BASIS,
 * WITHOUT WARRANTIES OR CONDITIONS OF ANY KIND, either express or implied.
 * See the License for the specific language governing permissions and
 * limitations under the License.
 */

package im.vector.app.features.home.room.detail.timeline

import android.os.Handler
import android.os.Looper
import android.view.View
import androidx.recyclerview.widget.DiffUtil
import androidx.recyclerview.widget.ListUpdateCallback
import androidx.recyclerview.widget.RecyclerView
import com.airbnb.epoxy.EpoxyController
import com.airbnb.epoxy.EpoxyModel
import com.airbnb.epoxy.VisibilityState
import im.vector.app.core.date.DateFormatKind
import im.vector.app.core.date.VectorDateFormatter
import im.vector.app.core.epoxy.LoadingItem_
import im.vector.app.core.extensions.localDateTime
import im.vector.app.core.extensions.nextOrNull
import im.vector.app.core.extensions.prevOrNull
import im.vector.app.features.home.room.detail.JitsiState
import im.vector.app.features.home.room.detail.RoomDetailAction
import im.vector.app.features.home.room.detail.RoomDetailViewState
import im.vector.app.features.home.room.detail.UnreadState
import im.vector.app.features.home.room.detail.timeline.factory.MergedHeaderItemFactory
import im.vector.app.features.home.room.detail.timeline.factory.ReadReceiptsItemFactory
import im.vector.app.features.home.room.detail.timeline.factory.TimelineItemFactory
import im.vector.app.features.home.room.detail.timeline.factory.TimelineItemFactoryParams
import im.vector.app.features.home.room.detail.timeline.helper.ContentDownloadStateTrackerBinder
import im.vector.app.features.home.room.detail.timeline.helper.ContentUploadStateTrackerBinder
import im.vector.app.features.home.room.detail.timeline.helper.TimelineControllerInterceptorHelper
import im.vector.app.features.home.room.detail.timeline.helper.TimelineEventDiffUtilCallback
import im.vector.app.features.home.room.detail.timeline.helper.TimelineEventVisibilityHelper
import im.vector.app.features.home.room.detail.timeline.helper.TimelineEventVisibilityStateChangedListener
import im.vector.app.features.home.room.detail.timeline.helper.TimelineEventsGroups
import im.vector.app.features.home.room.detail.timeline.helper.TimelineMediaSizeProvider
import im.vector.app.features.home.room.detail.timeline.item.BasedMergedItem
import im.vector.app.features.home.room.detail.timeline.item.DaySeparatorItem
import im.vector.app.features.home.room.detail.timeline.item.DaySeparatorItem_
import im.vector.app.features.home.room.detail.timeline.item.ItemWithEvents
import im.vector.app.features.home.room.detail.timeline.item.MessageInformationData
import im.vector.app.features.home.room.detail.timeline.item.ReadReceiptData
import im.vector.app.features.home.room.detail.timeline.item.ReadReceiptsItem
import im.vector.app.features.home.room.detail.timeline.url.PreviewUrlRetriever
import im.vector.app.features.media.ImageContentRenderer
import im.vector.app.features.media.VideoContentRenderer
import im.vector.app.features.settings.VectorPreferences
import org.matrix.android.sdk.api.session.Session
import org.matrix.android.sdk.api.session.events.model.EventType
import org.matrix.android.sdk.api.session.events.model.toModel
import org.matrix.android.sdk.api.session.room.model.Membership
import org.matrix.android.sdk.api.session.room.model.ReadReceipt
import org.matrix.android.sdk.api.session.room.model.RoomMemberContent
import org.matrix.android.sdk.api.session.room.model.RoomSummary
import org.matrix.android.sdk.api.session.room.model.message.MessageAudioContent
import org.matrix.android.sdk.api.session.room.model.message.MessageImageInfoContent
import org.matrix.android.sdk.api.session.room.model.message.MessageVideoContent
import org.matrix.android.sdk.api.session.room.timeline.Timeline
import org.matrix.android.sdk.api.session.room.timeline.TimelineEvent
import timber.log.Timber
import javax.inject.Inject
import kotlin.system.measureTimeMillis

class TimelineEventController @Inject constructor(private val dateFormatter: VectorDateFormatter,
                                                  private val vectorPreferences: VectorPreferences,
                                                  private val contentUploadStateTrackerBinder: ContentUploadStateTrackerBinder,
                                                  private val contentDownloadStateTrackerBinder: ContentDownloadStateTrackerBinder,
                                                  private val timelineItemFactory: TimelineItemFactory,
                                                  private val timelineMediaSizeProvider: TimelineMediaSizeProvider,
                                                  private val mergedHeaderItemFactory: MergedHeaderItemFactory,
                                                  private val session: Session,
                                                  @TimelineEventControllerHandler
                                                  private val backgroundHandler: Handler,
                                                  private val timelineEventVisibilityHelper: TimelineEventVisibilityHelper,
                                                  private val readReceiptsItemFactory: ReadReceiptsItemFactory
) : EpoxyController(backgroundHandler, backgroundHandler), Timeline.Listener, EpoxyController.Interceptor {

    /**
     * This is a partial state of the RoomDetailViewState
     */
    data class PartialState(
            val unreadState: UnreadState = UnreadState.Unknown,
            val highlightedEventId: String? = null,
            val jitsiState: JitsiState = JitsiState(),
            val roomSummary: RoomSummary? = null
    ) {

        constructor(state: RoomDetailViewState) : this(
                unreadState = state.unreadState,
                highlightedEventId = state.highlightedEventId,
                jitsiState = state.jitsiState,
                roomSummary = state.asyncRoomSummary()
        )
    }

    interface Callback :
            BaseCallback,
            ReactionPillCallback,
            AvatarCallback,
            UrlClickCallback,
            ReadReceiptsCallback,
            PreviewUrlCallback {
        fun onLoadMore(direction: Timeline.Direction)
        fun onEventInvisible(event: TimelineEvent)
        fun onEventVisible(event: TimelineEvent)
        fun onRoomCreateLinkClicked(url: String)
        fun onEncryptedMessageClicked(informationData: MessageInformationData, view: View)
        fun onImageMessageClicked(messageImageContent: MessageImageInfoContent, mediaData: ImageContentRenderer.Data, view: View)
        fun onVideoMessageClicked(messageVideoContent: MessageVideoContent, mediaData: VideoContentRenderer.Data, view: View)

        //        fun onFileMessageClicked(eventId: String, messageFileContent: MessageFileContent)
//        fun onAudioMessageClicked(messageAudioContent: MessageAudioContent)
        fun onEditedDecorationClicked(informationData: MessageInformationData)

        // TODO move all callbacks to this?
        fun onTimelineItemAction(itemAction: RoomDetailAction)

        // Introduce ViewModel scoped component (or Hilt?)
        fun getPreviewUrlRetriever(): PreviewUrlRetriever

        fun onVoiceControlButtonClicked(eventId: String, messageAudioContent: MessageAudioContent)
    }

    interface ReactionPillCallback {
        fun onClickOnReactionPill(informationData: MessageInformationData, reaction: String, on: Boolean)
        fun onLongClickOnReactionPill(informationData: MessageInformationData, reaction: String)
    }

    interface BaseCallback {
        fun onEventCellClicked(informationData: MessageInformationData, messageContent: Any?, view: View)
        fun onEventLongClicked(informationData: MessageInformationData, messageContent: Any?, view: View): Boolean
    }

    interface AvatarCallback {
        fun onAvatarClicked(informationData: MessageInformationData)
        fun onMemberNameClicked(informationData: MessageInformationData)
    }

    interface ReadReceiptsCallback {
        fun onReadReceiptsClicked(readReceipts: List<ReadReceiptData>)
        fun onReadMarkerVisible()
    }

    interface UrlClickCallback {
        fun onUrlClicked(url: String, title: String): Boolean
        fun onUrlLongClicked(url: String): Boolean
    }

    interface PreviewUrlCallback {
        fun onPreviewUrlClicked(url: String)
        fun onPreviewUrlCloseClicked(eventId: String, url: String)
        fun onPreviewUrlImageClicked(sharedView: View?, mxcUrl: String?, title: String?)
    }

    // Map eventId to adapter position
    private val adapterPositionMapping = HashMap<String, Int>()
    private val timelineEventsGroups = TimelineEventsGroups()
    private val receiptsByEvent = HashMap<String, MutableList<ReadReceipt>>()
    private val modelCache = arrayListOf<CacheItemData?>()
    private var currentSnapshot: List<TimelineEvent> = emptyList()
    private var inSubmitList: Boolean = false
    private var hasReachedInvite: Boolean = false
    private var hasUTD: Boolean = false
    private var positionOfReadMarker: Int? = null
    private var partialState: PartialState = PartialState()

    var callback: Callback? = null
    var timeline: Timeline? = null

    private val listUpdateCallback = object : ListUpdateCallback {

        override fun onChanged(position: Int, count: Int, payload: Any?) {
            synchronized(modelCache) {
                assertUpdateCallbacksAllowed()
                (position until position + count).forEach {
                    // Invalidate cache
                    modelCache[it] = null
                }
                // Also invalidate the first previous displayable event if
                // it's sent by the same user so we are sure we have up to date information.
                val invalidatedSenderId: String? = currentSnapshot.getOrNull(position)?.senderInfo?.userId
                val prevDisplayableEventIndex = currentSnapshot.subList(0, position).indexOfLast {
                    timelineEventVisibilityHelper.shouldShowEvent(it, partialState.highlightedEventId)
                }
                if (prevDisplayableEventIndex != -1 && currentSnapshot[prevDisplayableEventIndex].senderInfo.userId == invalidatedSenderId) {
                    modelCache[prevDisplayableEventIndex] = null
                }
                requestModelBuild()
            }
        }

        override fun onMoved(fromPosition: Int, toPosition: Int) {
            synchronized(modelCache) {
                assertUpdateCallbacksAllowed()
                val model = modelCache.removeAt(fromPosition)
                modelCache.add(toPosition, model)
                requestModelBuild()
            }
        }

        override fun onInserted(position: Int, count: Int) {
            synchronized(modelCache) {
                assertUpdateCallbacksAllowed()
                repeat(count) {
                    modelCache.add(position, null)
                }
                requestModelBuild()
            }
        }

        override fun onRemoved(position: Int, count: Int) {
            synchronized(modelCache) {
                assertUpdateCallbacksAllowed()
                repeat(count) {
                    modelCache.removeAt(position)
                }
                requestModelBuild()
            }
        }
    }

    private val interceptorHelper = TimelineControllerInterceptorHelper(
            ::positionOfReadMarker,
            adapterPositionMapping
    )

    init {
        addInterceptor(this)
        requestModelBuild()
    }

    override fun intercept(models: MutableList<EpoxyModel<*>>) = synchronized(modelCache) {
        interceptorHelper.intercept(models, partialState.unreadState, timeline, callback)
    }

<<<<<<< HEAD
    fun update(viewState: RoomDetailViewState) {
        val newPartialState = PartialState(viewState)
        if (newPartialState != partialState) {
            partialState = newPartialState
            requestModelBuild()
=======
    fun update(viewState: RoomDetailViewState) = backgroundHandler.post {
        synchronized(modelCache) {
            val newPartialState = PartialState(viewState)
            if (partialState.highlightedEventId != newPartialState.highlightedEventId) {
                // Clear cache to force a refresh
                for (i in 0 until modelCache.size) {
                    if (modelCache[i]?.eventId == viewState.highlightedEventId ||
                            modelCache[i]?.eventId == partialState.highlightedEventId) {
                        modelCache[i] = null
                    }
                }
            }
            if (newPartialState != partialState) {
                partialState = newPartialState
                requestModelBuild()
            }
>>>>>>> 3760401b
        }
    }

    override fun onAttachedToRecyclerView(recyclerView: RecyclerView) {
        super.onAttachedToRecyclerView(recyclerView)
        timeline?.addListener(this)
        timelineMediaSizeProvider.recyclerView = recyclerView
    }

    override fun onDetachedFromRecyclerView(recyclerView: RecyclerView) {
        timelineMediaSizeProvider.recyclerView = null
        contentUploadStateTrackerBinder.clear()
        contentDownloadStateTrackerBinder.clear()
        timeline?.removeListener(this)
        super.onDetachedFromRecyclerView(recyclerView)
    }

    override fun buildModels() {
        // Don't build anything if membership is not joined
        if (partialState.roomSummary?.membership != Membership.JOIN) {
            return
        }
        val timestamp = System.currentTimeMillis()

        val showingForwardLoader = LoadingItem_()
                .id("forward_loading_item_$timestamp")
                .setVisibilityStateChangedListener(Timeline.Direction.FORWARDS)
                .addWhenLoading(Timeline.Direction.FORWARDS)

        val timelineModels = getModels()
        add(timelineModels)
        if (hasReachedInvite && hasUTD) {
            return
        }
        // Avoid displaying two loaders if there is no elements between them
        val showBackwardsLoader = !showingForwardLoader || timelineModels.isNotEmpty()
        // We can hide the loader but still add the item to controller so it can trigger backwards pagination
        LoadingItem_()
                .id("backward_loading_item_$timestamp")
                .setVisibilityStateChangedListener(Timeline.Direction.BACKWARDS)
                .showLoader(showBackwardsLoader)
                .addWhenLoading(Timeline.Direction.BACKWARDS)
    }

// Timeline.LISTENER ***************************************************************************

    override fun onTimelineUpdated(snapshot: List<TimelineEvent>) {
        submitSnapshot(snapshot)
    }

    override fun onTimelineFailure(throwable: Throwable) {
        // no-op, already handled
    }

    override fun onNewTimelineEvents(eventIds: List<String>) {
        // no-op, already handled
    }

    private fun submitSnapshot(newSnapshot: List<TimelineEvent>) {
        backgroundHandler.post {
            inSubmitList = true
            val diffCallback = TimelineEventDiffUtilCallback(currentSnapshot, newSnapshot)
            currentSnapshot = newSnapshot
            val diffResult = DiffUtil.calculateDiff(diffCallback)
            diffResult.dispatchUpdatesTo(listUpdateCallback)
            requestModelBuild()
            inSubmitList = false
        }
    }

    private fun assertUpdateCallbacksAllowed() {
        require(inSubmitList || Looper.myLooper() == backgroundHandler.looper)
    }

    private fun getModels(): List<EpoxyModel<*>> {
        val timeForBuilding = measureTimeMillis {
            buildCacheItemsIfNeeded()
        }
        Timber.v("Time for building cache items: $timeForBuilding ms")
        return modelCache
                .map { cacheItemData ->
                    val eventModel = if (cacheItemData == null || mergedHeaderItemFactory.isCollapsed(cacheItemData.localId)) {
                        null
                    } else {
                        cacheItemData.eventModel
                    }
                    listOf(
                            cacheItemData?.readReceiptsItem?.takeUnless { mergedHeaderItemFactory.isCollapsed(cacheItemData.localId) },
                            eventModel,
                            cacheItemData?.mergedHeaderModel,
                            cacheItemData?.formattedDayModel?.takeIf { eventModel != null || cacheItemData.mergedHeaderModel != null }
                    )
                }
                .flatten()
                .filterNotNull()
    }

    private fun buildCacheItemsIfNeeded() = synchronized(modelCache) {
        hasUTD = false
        hasReachedInvite = false
        if (modelCache.isEmpty()) {
            return
        }
        val preprocessEventsTiming = measureTimeMillis {
            preprocessReverseEvents()
        }
        Timber.v("Preprocess events took $preprocessEventsTiming ms")
        var numberOfEventsToBuild = 0
        val lastSentEventWithoutReadReceipts = searchLastSentEventWithoutReadReceipts(receiptsByEvent)
        (0 until modelCache.size).forEach { position ->
            val event = currentSnapshot[position]
            val nextEvent = currentSnapshot.nextOrNull(position)
            val prevEvent = currentSnapshot.prevOrNull(position)
            val nextDisplayableEvent = currentSnapshot.subList(position + 1, currentSnapshot.size).firstOrNull {
                timelineEventVisibilityHelper.shouldShowEvent(it, partialState.highlightedEventId)
            }
            // Should be build if not cached or if model should be refreshed
            if (modelCache[position] == null || modelCache[position]?.isCacheable(partialState) == false) {
                val timelineEventsGroup = timelineEventsGroups.getOrNull(event)
                val params = TimelineItemFactoryParams(
                        event = event,
                        prevEvent = prevEvent,
                        nextEvent = nextEvent,
                        nextDisplayableEvent = nextDisplayableEvent,
                        partialState = partialState,
                        lastSentEventIdWithoutReadReceipts = lastSentEventWithoutReadReceipts,
                        callback = callback,
                        eventsGroup = timelineEventsGroup
                )
                modelCache[position] = buildCacheItem(params)
                numberOfEventsToBuild++
            }
            val itemCachedData = modelCache[position] ?: return@forEach
            // Then update with additional models if needed
            modelCache[position] = itemCachedData.enrichWithModels(event, nextEvent, position, receiptsByEvent)
        }
        Timber.v("Number of events to rebuild: $numberOfEventsToBuild on ${modelCache.size} total events")
    }

    private fun buildCacheItem(params: TimelineItemFactoryParams): CacheItemData {
        val event = params.event
        if (hasReachedInvite && hasUTD) {
            return CacheItemData(event.localId, event.root.eventId)
        }
        updateUTDStates(event, params.nextEvent)
        val eventModel = timelineItemFactory.create(params).also {
            it.id(event.localId)
            it.setOnVisibilityStateChanged(TimelineEventVisibilityStateChangedListener(callback, event))
        }
        val isCacheable = (eventModel !is ItemWithEvents || eventModel.isCacheable()) && !params.isHighlighted
        return CacheItemData(
                localId = event.localId,
                eventId = event.root.eventId,
                eventModel = eventModel,
                isCacheable = isCacheable
        )
    }

    private fun CacheItemData.enrichWithModels(event: TimelineEvent,
                                               nextEvent: TimelineEvent?,
                                               position: Int,
                                               receiptsByEvents: Map<String, List<ReadReceipt>>): CacheItemData {
        val wantsDateSeparator = wantsDateSeparator(event, nextEvent)
        val mergedHeaderModel = mergedHeaderItemFactory.create(event,
                nextEvent = nextEvent,
                partialState = partialState,
                items = this@TimelineEventController.currentSnapshot,
                addDaySeparator = wantsDateSeparator,
                currentPosition = position,
                eventIdToHighlight = partialState.highlightedEventId,
                callback = callback
        ) {
            requestModelBuild()
        }
        val formattedDayModel = if (wantsDateSeparator) {
            buildDaySeparatorItem(event.root.originServerTs)
        } else {
            null
        }
        val readReceipts = receiptsByEvents[event.eventId].orEmpty()
        return copy(
                readReceiptsItem = readReceiptsItemFactory.create(event.eventId, readReceipts, callback),
                formattedDayModel = formattedDayModel,
                mergedHeaderModel = mergedHeaderModel
        )
    }

    private fun searchLastSentEventWithoutReadReceipts(receiptsByEvent: Map<String, List<ReadReceipt>>): String? {
        if (timeline?.isLive == false) {
            // If timeline is not live we don't want to show SentStatus
            return null
        }
        for (event in currentSnapshot) {
            // If there is any RR on the event, we stop searching for Sent event
            if (receiptsByEvent[event.eventId]?.isNotEmpty() == true) {
                return null
            }
            // If the event is not shown, we go to the next one
            if (!timelineEventVisibilityHelper.shouldShowEvent(event, partialState.highlightedEventId)) {
                continue
            }
            // If the event is sent by us, we update the holder with the eventId and stop the search
            if (event.root.senderId == session.myUserId && event.root.sendState.isSent()) {
                return event.eventId
            }
        }
        return null
    }

    private fun preprocessReverseEvents() {
        receiptsByEvent.clear()
        timelineEventsGroups.clear()
        val itr = currentSnapshot.listIterator(currentSnapshot.size)
        var lastShownEventId: String? = null
        while (itr.hasPrevious()) {
            val event = itr.previous()
            timelineEventsGroups.addOrIgnore(event)
            val currentReadReceipts = ArrayList(event.readReceipts).filter {
                it.user.userId != session.myUserId
            }
            if (timelineEventVisibilityHelper.shouldShowEvent(event, partialState.highlightedEventId)) {
                lastShownEventId = event.eventId
            }
            if (lastShownEventId == null) {
                continue
            }
            val existingReceipts = receiptsByEvent.getOrPut(lastShownEventId) { ArrayList() }
            existingReceipts.addAll(currentReadReceipts)
        }
    }

    private fun buildDaySeparatorItem(originServerTs: Long?): DaySeparatorItem {
        val formattedDay = dateFormatter.format(originServerTs, DateFormatKind.TIMELINE_DAY_DIVIDER)
        return DaySeparatorItem_().formattedDay(formattedDay).id(formattedDay)
    }

    private fun LoadingItem_.setVisibilityStateChangedListener(direction: Timeline.Direction): LoadingItem_ {
        val host = this@TimelineEventController
        return onVisibilityStateChanged { _, _, visibilityState ->
            if (visibilityState == VisibilityState.VISIBLE) {
                host.callback?.onLoadMore(direction)
            }
        }
    }

    private fun updateUTDStates(event: TimelineEvent, nextEvent: TimelineEvent?) {
        if (vectorPreferences.labShowCompleteHistoryInEncryptedRoom()) {
            return
        }
        if (event.root.type == EventType.STATE_ROOM_MEMBER &&
                event.root.stateKey == session.myUserId) {
            val content = event.root.content.toModel<RoomMemberContent>()
            if (content?.membership == Membership.INVITE) {
                hasReachedInvite = true
            } else if (content?.membership == Membership.JOIN) {
                val prevContent = event.root.resolvedPrevContent().toModel<RoomMemberContent>()
                if (prevContent?.membership?.isActive() == false) {
                    hasReachedInvite = true
                }
            }
        }
        if (nextEvent?.root?.getClearType() == EventType.ENCRYPTED) {
            hasUTD = true
        }
    }

    private fun wantsDateSeparator(event: TimelineEvent, nextEvent: TimelineEvent?): Boolean {
        return if (hasReachedInvite && hasUTD) {
            true
        } else {
            val date = event.root.localDateTime()
            val nextDate = nextEvent?.root?.localDateTime()
            date.toLocalDate() != nextDate?.toLocalDate()
        }
    }

    /**
     * Return true if added
     */
    private fun LoadingItem_.addWhenLoading(direction: Timeline.Direction): Boolean {
        val host = this@TimelineEventController
        val shouldAdd = host.timeline?.hasMoreToLoad(direction) ?: false
        addIf(shouldAdd, host)
        return shouldAdd
    }

    fun searchPositionOfEvent(eventId: String?): Int? = synchronized(modelCache) {
        return adapterPositionMapping[eventId]
    }

    fun getPositionOfReadMarker(): Int? = synchronized(modelCache) {
        return positionOfReadMarker
    }

    private data class CacheItemData(
            val localId: Long,
            val eventId: String?,
            val readReceiptsItem: ReadReceiptsItem? = null,
            val eventModel: EpoxyModel<*>? = null,
            val mergedHeaderModel: BasedMergedItem<*>? = null,
            val formattedDayModel: DaySeparatorItem? = null,
            private val isCacheable: Boolean = true
    ) {
        fun isCacheable(partialState: PartialState): Boolean {
            return isCacheable && partialState.highlightedEventId != eventId
        }
    }
}<|MERGE_RESOLUTION|>--- conflicted
+++ resolved
@@ -246,30 +246,11 @@
         interceptorHelper.intercept(models, partialState.unreadState, timeline, callback)
     }
 
-<<<<<<< HEAD
     fun update(viewState: RoomDetailViewState) {
         val newPartialState = PartialState(viewState)
         if (newPartialState != partialState) {
             partialState = newPartialState
             requestModelBuild()
-=======
-    fun update(viewState: RoomDetailViewState) = backgroundHandler.post {
-        synchronized(modelCache) {
-            val newPartialState = PartialState(viewState)
-            if (partialState.highlightedEventId != newPartialState.highlightedEventId) {
-                // Clear cache to force a refresh
-                for (i in 0 until modelCache.size) {
-                    if (modelCache[i]?.eventId == viewState.highlightedEventId ||
-                            modelCache[i]?.eventId == partialState.highlightedEventId) {
-                        modelCache[i] = null
-                    }
-                }
-            }
-            if (newPartialState != partialState) {
-                partialState = newPartialState
-                requestModelBuild()
-            }
->>>>>>> 3760401b
         }
     }
 
