import com.android.build.OutputFile

apply plugin: 'com.android.application'
apply plugin: 'com.google.android.gms.oss-licenses-plugin'
apply plugin: 'kotlin-android'
apply plugin: 'kotlin-parcelize'
apply plugin: 'kotlin-kapt'
apply plugin: 'placeholder-resolver'
apply plugin: 'dagger.hilt.android.plugin'

kapt {
    correctErrorTypes = true
}

// Note: 2 digits max for each value
ext.versionMajor = 1
ext.versionMinor = 3
<<<<<<< HEAD
ext.versionPatch = 6
=======
ext.versionPatch = 7
>>>>>>> b773aa21

static def getGitTimestamp() {
    def cmd = 'git show -s --format=%ct'
    return cmd.execute().text.trim() as Long
}

static def generateVersionCodeFromTimestamp() {
    // It's unix timestamp, minus timestamp of October 3rd 2018 (first commit date) divided by 100: It's incremented by one every 100 seconds.
    // plus 20_000_000 for compatibility reason with the previous way the Version Code was computed
    // Note that the result will be multiplied by 10 when adding the digit for the arch
    return ((getGitTimestamp() - 1_538_524_800) / 100).toInteger() + 20_000_000
}

def generateVersionCodeFromVersionName() {
    // plus 4_000_000 for compatibility reason with the previous way the Version Code was computed
    // Note that the result will be multiplied by 10 when adding the digit for the arch
    return (versionMajor * 1_00_00 + versionMinor * 1_00 + versionPatch) + 4_000_000
}

def getVersionCode() {
    if (gitBranchName() == "develop") {
        return generateVersionCodeFromTimestamp()
    } else {
        return generateVersionCodeFromVersionName()
    }
}

static def gitRevision() {
    def cmd = "git rev-parse --short=8 HEAD"
    return cmd.execute().text.trim()
}

static def gitRevisionDate() {
    def cmd = "git show -s --format=%ci HEAD^{commit}"
    return cmd.execute().text.trim()
}

static def gitBranchName() {
    def fromEnv = System.env.BUILDKITE_BRANCH as String ?: ""

    if (!fromEnv.isEmpty()) {
        return fromEnv
    } else {
        // Note: this command return "HEAD" on Buildkite, so use the system env 'BUILDKITE_BRANCH' content first
        def cmd = "git rev-parse --abbrev-ref HEAD"
        return cmd.execute().text.trim()
    }
}

// For Google Play build, build on any other branch than main will have a "-dev" suffix
static def getGplayVersionSuffix() {
    if (gitBranchName() == "main") {
        return ""
    } else {
        return "-dev"
    }
}

static def gitTag() {
    def cmd = "git describe --exact-match --tags"
    return cmd.execute().text.trim()
}

// For F-Droid build, build on a not tagged commit will have a "-dev" suffix
static def getFdroidVersionSuffix() {
    if (gitTag() == "") {
        return "-dev"
    } else {
        return ""
    }
}

project.android.buildTypes.all { buildType ->
    buildType.javaCompileOptions.annotationProcessorOptions.arguments =
            [
                    validateEpoxyModelUsage: String.valueOf(buildType.name == 'debug')
            ]
}

// map for the version codes last digit
// x86 must have greater values than arm
// 64 bits have greater value than 32 bits
ext.abiVersionCodes = ["armeabi-v7a": 1, "arm64-v8a": 2, "x86": 3, "x86_64": 4].withDefault { 0 }

def buildNumber = System.env.BUILDKITE_BUILD_NUMBER as Integer ?: 0

android {



    // Due to a bug introduced in Android gradle plugin 3.6.0, we have to specify the ndk version to use
    // Ref: https://issuetracker.google.com/issues/144111441
    ndkVersion "21.3.6528147"

    compileSdk versions.compileSdk

    defaultConfig {
        applicationId "im.vector.app"
        // Set to API 21: see #405
        minSdk versions.minSdk
        targetSdk versions.targetSdk
        multiDexEnabled true

        renderscriptTargetApi 24
        renderscriptSupportModeEnabled true

        // `develop` branch will have version code from timestamp, to ensure each build from CI has a incremented versionCode.
        // Other branches (main, features, etc.) will have version code based on application version.
        versionCode project.getVersionCode()

        // Required for sonar analysis
        versionName "${versionMajor}.${versionMinor}.${versionPatch}-sonar"

        buildConfigField "String", "GIT_REVISION", "\"${gitRevision()}\""
        resValue "string", "git_revision", "\"${gitRevision()}\""

        buildConfigField "String", "GIT_REVISION_DATE", "\"${gitRevisionDate()}\""
        resValue "string", "git_revision_date", "\"${gitRevisionDate()}\""

        buildConfigField "String", "GIT_BRANCH_NAME", "\"${gitBranchName()}\""
        resValue "string", "git_branch_name", "\"${gitBranchName()}\""

        buildConfigField "String", "BUILD_NUMBER", "\"${buildNumber}\""
        resValue "string", "build_number", "\"${buildNumber}\""

        // The two booleans must not have the same value. We need two values for the manifest
        // LoginFlowV2 is disabled to be merged on develop (changelog: Improve login/register flow (#1410, #2585, #3172))
        resValue "bool", "useLoginV1", "true"
        resValue "bool", "useLoginV2", "false"

        // NotificationSettingsV2 is disabled. To be released in conjunction with iOS/Web
        def useNotificationSettingsV2 = true
        buildConfigField "Boolean", "USE_NOTIFICATION_SETTINGS_V2", "${useNotificationSettingsV2}"
        resValue "bool", "useNotificationSettingsV1", "${!useNotificationSettingsV2}"
        resValue "bool", "useNotificationSettingsV2", "${useNotificationSettingsV2}"

        buildConfigField "im.vector.app.features.crypto.keysrequest.OutboundSessionKeySharingStrategy", "outboundSessionKeySharingStrategy", "im.vector.app.features.crypto.keysrequest.OutboundSessionKeySharingStrategy.WhenTyping"

        buildConfigField "Long", "VOICE_MESSAGE_DURATION_LIMIT_MS", "120_000L"

        //  If set, MSC3086 asserted identity messages sent on VoIP calls will cause the call to appear in the room corresponding to the asserted identity.
        //  This *must* only be set in trusted environments.
        buildConfigField "Boolean", "handleCallAssertedIdentityEvents", "false"

        testInstrumentationRunner "androidx.test.runner.AndroidJUnitRunner"

        // Keep abiFilter for the universalApk
        ndk {
            abiFilters "armeabi-v7a", "x86", 'arm64-v8a', 'x86_64'
        }

        // Ref: https://developer.android.com/studio/build/configure-apk-splits.html
        splits {
            // Configures multiple APKs based on ABI.
            abi {
                // Enables building multiple APKs per ABI.
                enable true

                // By default all ABIs are included, so use reset() and include to specify that we only
                // want APKs for armeabi-v7a, x86, arm64-v8a and x86_64.

                // Resets the list of ABIs that Gradle should create APKs for to none.
                reset()

                // Specifies a list of ABIs that Gradle should create APKs for.
                include "armeabi-v7a", "x86", "arm64-v8a", "x86_64"

                // Generate a universal APK that includes all ABIs, so user who install from CI tool can use this one by default.
                universalApk true
            }
        }

        applicationVariants.all { variant ->
            // assign different version code for each output
            def baseVariantVersion = variant.versionCode * 10
            variant.outputs.each { output ->
                def baseAbiVersionCode = project.ext.abiVersionCodes.get(output.getFilter(OutputFile.ABI))
                // Known limitation: it does not modify the value in the BuildConfig.java generated file
                // See https://issuetracker.google.com/issues/171133218
                output.versionCodeOverride = baseVariantVersion + baseAbiVersionCode
                print "ABI " + output.getFilter(OutputFile.ABI) + " \t-> VersionCode = " + output.versionCodeOverride + "\n"
            }
        }

        // The following argument makes the Android Test Orchestrator run its
        // "pm clear" command after each test invocation. This command ensures
        // that the app's state is completely cleared between tests.
        testInstrumentationRunnerArguments clearPackageData: 'true'
    }

    testOptions {
        // Disables animations during instrumented tests you run from the command line…
        // This property does not affect tests that you run using Android Studio.”
        animationsDisabled = true

        execution 'ANDROIDX_TEST_ORCHESTRATOR'
    }

    signingConfigs {
        debug {
            keyAlias 'androiddebugkey'
            keyPassword 'android'
            storeFile file('./signature/debug.keystore')
            storePassword 'android'
        }
    }

    buildTypes {
        debug {
            applicationIdSuffix ".debug"
            resValue "string", "app_name", "Element dbg"

            resValue "bool", "debug_mode", "true"
            buildConfigField "boolean", "LOW_PRIVACY_LOG_ENABLE", "false"
            // Set to true if you want to enable strict mode in debug
            buildConfigField "boolean", "ENABLE_STRICT_MODE_LOGS", "false"

            signingConfig signingConfigs.debug
        }

        release {
            resValue "string", "app_name", "Element"

            resValue "bool", "debug_mode", "false"
            buildConfigField "boolean", "LOW_PRIVACY_LOG_ENABLE", "false"
            buildConfigField "boolean", "ENABLE_STRICT_MODE_LOGS", "false"

            postprocessing {
                removeUnusedCode true
                removeUnusedResources true
                // We do not activate obfuscation as it makes it hard then to read crash reports, and it's a bit useless on an open source project :)
                obfuscate false
                optimizeCode true
                proguardFiles 'proguard-rules.pro'
            }
        }
    }

    flavorDimensions "store"

    productFlavors {
        gplay {
            apply plugin: 'com.google.gms.google-services'
            afterEvaluate {
                tasks.matching { it.name.contains("GoogleServices") && !it.name.contains("Gplay") }*.enabled = false
            }

            dimension "store"
            isDefault = true
            versionName "${versionMajor}.${versionMinor}.${versionPatch}${getGplayVersionSuffix()}"

            resValue "bool", "isGplay", "true"
            buildConfigField "boolean", "ALLOW_FCM_USE", "true"
            buildConfigField "String", "SHORT_FLAVOR_DESCRIPTION", "\"G\""
            buildConfigField "String", "FLAVOR_DESCRIPTION", "\"GooglePlay\""
        }

        fdroid {
            dimension "store"

            versionName "${versionMajor}.${versionMinor}.${versionPatch}${getFdroidVersionSuffix()}"

            resValue "bool", "isGplay", "false"
            buildConfigField "boolean", "ALLOW_FCM_USE", "false"
            buildConfigField "String", "SHORT_FLAVOR_DESCRIPTION", "\"F\""
            buildConfigField "String", "FLAVOR_DESCRIPTION", "\"FDroid\""
        }
    }

    lintOptions {
        lintConfig file("lint.xml")

        checkDependencies true
        abortOnError true
    }

    compileOptions {
        sourceCompatibility versions.sourceCompat
        targetCompatibility versions.targetCompat
    }

    kotlinOptions {
        jvmTarget = "11"
        freeCompilerArgs += [
                "-Xopt-in=kotlin.RequiresOptIn",
                // Fixes false positive "This is an internal Mavericks API. It is not intended for external use."
                // of MvRx `by viewModel()` calls. Maybe due to the inlining of code... This is a temporary fix...
                "-Xopt-in=com.airbnb.mvrx.InternalMavericksApi",
                // Opt in for kotlinx.coroutines.FlowPreview too
                "-Xopt-in=kotlinx.coroutines.FlowPreview",
                // Opt in for kotlinx.coroutines.ExperimentalCoroutinesApi too
                "-Xopt-in=kotlinx.coroutines.ExperimentalCoroutinesApi",
        ]
    }

    sourceSets {
        androidTest {
            java.srcDirs += "src/sharedTest/java"
        }
        test {
            java.srcDirs += "src/sharedTest/java"
        }
    }

    buildFeatures {
        viewBinding true
    }
}

configurations {
    // videocache includes a sl4j logger which causes mockk to attempt to call the static android Log
    testImplementation.exclude group: 'org.slf4j', module: 'slf4j-android'
}

dependencies {

    implementation project(":matrix-sdk-android")
    implementation project(":matrix-sdk-android-rx")
    implementation project(":matrix-sdk-android-flow")
    implementation project(":diff-match-patch")
    implementation project(":multipicker")
    implementation project(":attachment-viewer")
    implementation project(":library:ui-styles")
    implementation 'androidx.multidex:multidex:2.0.1'

    implementation libs.jetbrains.coroutinesCore
    implementation libs.jetbrains.coroutinesAndroid

    implementation libs.androidx.recyclerview
    implementation libs.androidx.appCompat
    implementation libs.androidx.fragmentKtx
    implementation libs.androidx.constraintLayout
    implementation "androidx.sharetarget:sharetarget:1.1.0"
    implementation libs.androidx.core
    implementation "androidx.media:media:1.4.3"
    implementation "androidx.transition:transition:1.4.1"

    implementation "org.threeten:threetenbp:1.4.0:no-tzdb"
    implementation "com.gabrielittner.threetenbp:lazythreetenbp:0.9.0"

    implementation libs.squareup.moshi
    kapt libs.squareup.moshiKotlin
    implementation libs.androidx.lifecycleExtensions
    implementation libs.androidx.lifecycleLivedata

    implementation libs.androidx.datastore
    implementation libs.androidx.datastorepreferences


    // Log
    implementation libs.jakewharton.timber

    // Debug
    implementation 'com.facebook.stetho:stetho:1.6.0'

    // Phone number https://github.com/google/libphonenumber
    implementation 'com.googlecode.libphonenumber:libphonenumber:8.12.36'

    // rx
    implementation libs.rx.rxKotlin
    implementation libs.rx.rxAndroid
    implementation 'com.jakewharton.rxrelay2:rxrelay:2.1.1'
    // RXBinding
    implementation libs.jakewharton.rxbinding
    implementation libs.jakewharton.rxbindingAppcompat
    implementation libs.jakewharton.rxbindingMaterial

    implementation libs.airbnb.epoxy
    implementation libs.airbnb.epoxyGlide
    kapt libs.airbnb.epoxyProcessor
    implementation libs.airbnb.epoxyPaging
    implementation libs.airbnb.mavericks
    //TODO: remove when entirely migrated to Flow
    implementation libs.airbnb.mavericksRx


    // Work
    implementation libs.androidx.work

    // Paging
    implementation libs.androidx.pagingRuntimeKtx

    // Functional Programming
    implementation libs.arrow.core

    // Pref
    implementation libs.androidx.preferenceKtx

    // UI
    implementation 'com.amulyakhare:com.amulyakhare.textdrawable:1.0.1'
    implementation libs.google.material
    implementation 'me.gujun.android:span:1.7'
    implementation libs.markwon.core
    implementation libs.markwon.html
    implementation 'com.googlecode.htmlcompressor:htmlcompressor:1.5.2'
    implementation 'me.saket:better-link-movement-method:2.2.0'
    implementation 'com.google.android:flexbox:2.0.1'
    implementation libs.androidx.autoFill
    implementation 'jp.wasabeef:glide-transformations:4.3.0'
    implementation 'com.github.vector-im:PFLockScreen-Android:1.0.0-beta12'
    implementation 'com.github.hyuwah:DraggableView:1.0.0'
    implementation 'com.github.Armen101:AudioRecordView:1.0.5'

    // Custom Tab
    implementation 'androidx.browser:browser:1.3.0'

    // Passphrase strength helper
    implementation 'com.nulab-inc:zxcvbn:1.5.2'

    // To convert voice message on old platforms
    implementation 'com.arthenica:ffmpeg-kit-audio:4.5.LTS'

    // Alerter
    implementation 'com.tapadoo.android:alerter:7.0.1'

    implementation 'com.otaliastudios:autocomplete:1.1.0'

    // Shake detection
    implementation 'com.squareup:seismic:1.0.3'

    // Image Loading
    implementation libs.github.bigImageViewer
    implementation libs.github.glideImageLoader
    implementation libs.github.progressPieIndicator
    implementation libs.github.glideImageViewFactory

    // implementation 'com.github.MikeOrtiz:TouchImageView:3.0.2'
    implementation 'com.github.chrisbanes:PhotoView:2.3.0'

    implementation libs.github.glide
    kapt libs.github.glideCompiler
    implementation 'com.danikula:videocache:2.7.1'
    implementation 'com.github.yalantis:ucrop:2.2.7'

    // Badge for compatibility
    implementation 'me.leolin:ShortcutBadger:1.1.22@aar'

    // Chat effects
    implementation 'nl.dionsegijn:konfetti:1.3.2'
    implementation 'com.github.jetradarmobile:android-snowfall:1.2.1'
    // DI
    implementation libs.dagger.hilt
    kapt libs.dagger.hiltCompiler

    // gplay flavor only
    gplayImplementation('com.google.firebase:firebase-messaging:23.0.0') {
        exclude group: 'com.google.firebase', module: 'firebase-core'
        exclude group: 'com.google.firebase', module: 'firebase-analytics'
        exclude group: 'com.google.firebase', module: 'firebase-measurement-connector'
    }

    // OSS License, gplay flavor only
    gplayImplementation 'com.google.android.gms:play-services-oss-licenses:17.0.0'

    implementation "androidx.emoji:emoji-appcompat:1.1.0"
    implementation ('com.github.BillCarsonFr:JsonViewer:0.7')

    // WebRTC
    // org.webrtc:google-webrtc is for development purposes only
    // implementation 'org.webrtc:google-webrtc:1.0.+'
    implementation('com.facebook.react:react-native-webrtc:1.87.3-jitsi-6624067@aar')

    // Jitsi
    implementation('org.jitsi.react:jitsi-meet-sdk:3.1.0') {
        exclude group: 'com.google.firebase'
        exclude group: 'com.google.android.gms'
        exclude group: 'com.android.installreferrer'
    }

    // QR-code
    // Stick to 3.3.3 because of https://github.com/zxing/zxing/issues/1170
    implementation 'com.google.zxing:core:3.3.3'
    implementation 'me.dm7.barcodescanner:zxing:1.9.13'

    // Emoji Keyboard
    implementation libs.vanniktech.emojiMaterial
    implementation libs.vanniktech.emojiGoogle

    implementation 'im.dlg:android-dialer:1.2.5'

    // JWT
    api libs.jsonwebtoken.jjwtApi
    runtimeOnly libs.jsonwebtoken.jjwtImpl
    runtimeOnly(libs.jsonwebtoken.jjwtOrgjson) {
        exclude group: 'org.json', module: 'json' //provided by Android natively
    }
    implementation 'commons-codec:commons-codec:1.15'


    // TESTS
    testImplementation libs.tests.junit
    testImplementation libs.tests.kluent
    testImplementation libs.mockk.mockk
    // Plant Timber tree for test
    testImplementation libs.tests.timberJunitRule
    testImplementation libs.airbnb.mavericksTesting

    // Activate when you want to check for leaks, from time to time.
    //debugImplementation 'com.squareup.leakcanary:leakcanary-android:2.3'

    androidTestImplementation libs.androidx.testCore
    androidTestImplementation libs.androidx.testRunner
    androidTestImplementation libs.androidx.testRules
    androidTestImplementation libs.androidx.junit
    androidTestImplementation libs.androidx.espressoCore
    androidTestImplementation libs.androidx.espressoContrib
    androidTestImplementation libs.androidx.espressoIntents
    androidTestImplementation libs.tests.kluent
    androidTestImplementation libs.androidx.coreTesting
    // Plant Timber tree for test
    androidTestImplementation libs.tests.timberJunitRule
    // "The one who serves a great Espresso"
    androidTestImplementation('com.adevinta.android:barista:4.2.0') {
        exclude group: 'org.jetbrains.kotlin'
    }
    androidTestUtil libs.androidx.orchestrator
}<|MERGE_RESOLUTION|>--- conflicted
+++ resolved
@@ -15,11 +15,7 @@
 // Note: 2 digits max for each value
 ext.versionMajor = 1
 ext.versionMinor = 3
-<<<<<<< HEAD
-ext.versionPatch = 6
-=======
 ext.versionPatch = 7
->>>>>>> b773aa21
 
 static def getGitTimestamp() {
     def cmd = 'git show -s --format=%ct'
